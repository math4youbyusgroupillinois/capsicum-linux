--- conflicted
+++ resolved
@@ -1998,10 +1998,7 @@
 	case PR_GET_NO_NEW_PRIVS:
 		if (arg2 || arg3 || arg4 || arg5)
 			return -EINVAL;
-<<<<<<< HEAD
 		return task_no_new_privs(current) ? 1 : 0;
-=======
-		return current->no_new_privs ? 1 : 0;
 	case PR_GET_THP_DISABLE:
 		if (arg2 || arg3 || arg4 || arg5)
 			return -EINVAL;
@@ -2017,7 +2014,6 @@
 			me->mm->def_flags &= ~VM_NOHUGEPAGE;
 		up_write(&me->mm->mmap_sem);
 		break;
->>>>>>> 1860e379
 	default:
 		error = -EINVAL;
 		break;
