--- conflicted
+++ resolved
@@ -1410,13 +1410,6 @@
 	}
 	p->quiet_forked = !!(clone_flags & CLONE_QUIET_FORK);
 
-<<<<<<< HEAD
-	p->pdeath_signal = 0;
-	p->exit_state = 0;
-	init_waitqueue_head(&p->wait_exit);
-
-=======
->>>>>>> 455c6fdb
 	p->nr_dirtied = 0;
 	p->nr_dirtied_pause = 128 >> (PAGE_SHIFT - 10);
 	p->dirty_paused_when = 0;
