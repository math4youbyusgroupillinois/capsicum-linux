--- conflicted
+++ resolved
@@ -240,32 +240,7 @@
 	return tunnel;
 }
 
-<<<<<<< HEAD
-extern struct sock *l2tp_tunnel_sock_lookup(struct l2tp_tunnel *tunnel, cap_rights_t required_rights);
-extern void l2tp_tunnel_sock_put(struct sock *sk);
-extern struct l2tp_session *l2tp_session_find(struct net *net, struct l2tp_tunnel *tunnel, u32 session_id);
-extern struct l2tp_session *l2tp_session_find_nth(struct l2tp_tunnel *tunnel, int nth);
-extern struct l2tp_session *l2tp_session_find_by_ifname(struct net *net, char *ifname);
-extern struct l2tp_tunnel *l2tp_tunnel_find(struct net *net, u32 tunnel_id);
-extern struct l2tp_tunnel *l2tp_tunnel_find_nth(struct net *net, int nth);
-
-extern int l2tp_tunnel_create(struct net *net, int fd, int version, u32 tunnel_id, u32 peer_tunnel_id, struct l2tp_tunnel_cfg *cfg, struct l2tp_tunnel **tunnelp);
-extern void l2tp_tunnel_closeall(struct l2tp_tunnel *tunnel);
-extern int l2tp_tunnel_delete(struct l2tp_tunnel *tunnel);
-extern struct l2tp_session *l2tp_session_create(int priv_size, struct l2tp_tunnel *tunnel, u32 session_id, u32 peer_session_id, struct l2tp_session_cfg *cfg);
-extern void __l2tp_session_unhash(struct l2tp_session *session);
-extern int l2tp_session_delete(struct l2tp_session *session);
-extern void l2tp_session_free(struct l2tp_session *session);
-extern void l2tp_recv_common(struct l2tp_session *session, struct sk_buff *skb, unsigned char *ptr, unsigned char *optr, u16 hdrflags, int length, int (*payload_hook)(struct sk_buff *skb));
-extern int l2tp_session_queue_purge(struct l2tp_session *session);
-extern int l2tp_udp_encap_recv(struct sock *sk, struct sk_buff *skb);
-
-extern int l2tp_xmit_skb(struct l2tp_session *session, struct sk_buff *skb, int hdr_len);
-
-extern int l2tp_nl_register_ops(enum l2tp_pwtype pw_type, const struct l2tp_nl_cmd_ops *ops);
-extern void l2tp_nl_unregister_ops(enum l2tp_pwtype pw_type);
-=======
-struct sock *l2tp_tunnel_sock_lookup(struct l2tp_tunnel *tunnel);
+struct sock *l2tp_tunnel_sock_lookup(struct l2tp_tunnel *tunnel, cap_rights_t required_rights);
 void l2tp_tunnel_sock_put(struct sock *sk);
 struct l2tp_session *l2tp_session_find(struct net *net,
 				       struct l2tp_tunnel *tunnel,
@@ -299,7 +274,6 @@
 int l2tp_nl_register_ops(enum l2tp_pwtype pw_type,
 			 const struct l2tp_nl_cmd_ops *ops);
 void l2tp_nl_unregister_ops(enum l2tp_pwtype pw_type);
->>>>>>> 07ecf162
 
 /* Session reference counts. Incremented when code obtains a reference
  * to a session.
