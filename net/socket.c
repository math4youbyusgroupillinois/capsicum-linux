/*
 * NET		An implementation of the SOCKET network access protocol.
 *
 * Version:	@(#)socket.c	1.1.93	18/02/95
 *
 * Authors:	Orest Zborowski, <obz@Kodak.COM>
 *		Ross Biro
 *		Fred N. van Kempen, <waltje@uWalt.NL.Mugnet.ORG>
 *
 * Fixes:
 *		Anonymous	:	NOTSOCK/BADF cleanup. Error fix in
 *					shutdown()
 *		Alan Cox	:	verify_area() fixes
 *		Alan Cox	:	Removed DDI
 *		Jonathan Kamens	:	SOCK_DGRAM reconnect bug
 *		Alan Cox	:	Moved a load of checks to the very
 *					top level.
 *		Alan Cox	:	Move address structures to/from user
 *					mode above the protocol layers.
 *		Rob Janssen	:	Allow 0 length sends.
 *		Alan Cox	:	Asynchronous I/O support (cribbed from the
 *					tty drivers).
 *		Niibe Yutaka	:	Asynchronous I/O for writes (4.4BSD style)
 *		Jeff Uphoff	:	Made max number of sockets command-line
 *					configurable.
 *		Matti Aarnio	:	Made the number of sockets dynamic,
 *					to be allocated when needed, and mr.
 *					Uphoff's max is used as max to be
 *					allowed to allocate.
 *		Linus		:	Argh. removed all the socket allocation
 *					altogether: it's in the inode now.
 *		Alan Cox	:	Made sock_alloc()/sock_release() public
 *					for NetROM and future kernel nfsd type
 *					stuff.
 *		Alan Cox	:	sendmsg/recvmsg basics.
 *		Tom Dyas	:	Export net symbols.
 *		Marcin Dalecki	:	Fixed problems with CONFIG_NET="n".
 *		Alan Cox	:	Added thread locking to sys_* calls
 *					for sockets. May have errors at the
 *					moment.
 *		Kevin Buhr	:	Fixed the dumb errors in the above.
 *		Andi Kleen	:	Some small cleanups, optimizations,
 *					and fixed a copy_from_user() bug.
 *		Tigran Aivazian	:	sys_send(args) calls sys_sendto(args, NULL, 0)
 *		Tigran Aivazian	:	Made listen(2) backlog sanity checks
 *					protocol-independent
 *
 *
 *		This program is free software; you can redistribute it and/or
 *		modify it under the terms of the GNU General Public License
 *		as published by the Free Software Foundation; either version
 *		2 of the License, or (at your option) any later version.
 *
 *
 *	This module is effectively the top level interface to the BSD socket
 *	paradigm.
 *
 *	Based upon Swansea University Computer Society NET3.039
 */

#include <linux/mm.h>
#include <linux/socket.h>
#include <linux/file.h>
#include <linux/net.h>
#include <linux/interrupt.h>
#include <linux/thread_info.h>
#include <linux/rcupdate.h>
#include <linux/netdevice.h>
#include <linux/proc_fs.h>
#include <linux/seq_file.h>
#include <linux/mutex.h>
#include <linux/if_bridge.h>
#include <linux/if_frad.h>
#include <linux/if_vlan.h>
#include <linux/init.h>
#include <linux/poll.h>
#include <linux/cache.h>
#include <linux/module.h>
#include <linux/highmem.h>
#include <linux/mount.h>
#include <linux/security.h>
#include <linux/syscalls.h>
#include <linux/compat.h>
#include <linux/kmod.h>
#include <linux/audit.h>
#include <linux/wireless.h>
#include <linux/nsproxy.h>
#include <linux/magic.h>
#include <linux/slab.h>
#include <linux/xattr.h>

#include <asm/uaccess.h>
#include <asm/unistd.h>

#include <net/compat.h>
#include <net/wext.h>
#include <net/cls_cgroup.h>

#include <net/sock.h>
#include <linux/netfilter.h>

#include <linux/if_tun.h>
#include <linux/ipv6_route.h>
#include <linux/route.h>
#include <linux/sockios.h>
#include <linux/atalk.h>
#include <net/busy_poll.h>

#ifdef CONFIG_NET_RX_BUSY_POLL
unsigned int sysctl_net_busy_read __read_mostly;
unsigned int sysctl_net_busy_poll __read_mostly;
#endif

static int sock_no_open(struct inode *irrelevant, struct file *dontcare);
static ssize_t sock_aio_read(struct kiocb *iocb, const struct iovec *iov,
			 unsigned long nr_segs, loff_t pos);
static ssize_t sock_aio_write(struct kiocb *iocb, const struct iovec *iov,
			  unsigned long nr_segs, loff_t pos);
static int sock_mmap(struct file *file, struct vm_area_struct *vma);

static int sock_close(struct inode *inode, struct file *file);
static unsigned int sock_poll(struct file *file,
			      struct poll_table_struct *wait);
static long sock_ioctl(struct file *file, unsigned int cmd, unsigned long arg);
#ifdef CONFIG_COMPAT
static long compat_sock_ioctl(struct file *file,
			      unsigned int cmd, unsigned long arg);
#endif
static int sock_fasync(int fd, struct file *filp, int on);
static ssize_t sock_sendpage(struct file *file, struct page *page,
			     int offset, size_t size, loff_t *ppos, int more);
static ssize_t sock_splice_read(struct file *file, loff_t *ppos,
				struct pipe_inode_info *pipe, size_t len,
				unsigned int flags);

/*
 *	Socket files have a set of 'special' operations as well as the generic file ones. These don't appear
 *	in the operation structures but are done directly via the socketcall() multiplexor.
 */

static const struct file_operations socket_file_ops = {
	.owner =	THIS_MODULE,
	.llseek =	no_llseek,
	.aio_read =	sock_aio_read,
	.aio_write =	sock_aio_write,
	.poll =		sock_poll,
	.unlocked_ioctl = sock_ioctl,
#ifdef CONFIG_COMPAT
	.compat_ioctl = compat_sock_ioctl,
#endif
	.mmap =		sock_mmap,
	.open =		sock_no_open,	/* special open code to disallow open via /proc */
	.release =	sock_close,
	.fasync =	sock_fasync,
	.sendpage =	sock_sendpage,
	.splice_write = generic_splice_sendpage,
	.splice_read =	sock_splice_read,
};

/*
 *	The protocol list. Each protocol is registered in here.
 */

static DEFINE_SPINLOCK(net_family_lock);
static const struct net_proto_family __rcu *net_families[NPROTO] __read_mostly;

/*
 *	Statistics counters of the socket lists
 */

static DEFINE_PER_CPU(int, sockets_in_use);

/*
 * Support routines.
 * Move socket addresses back and forth across the kernel/user
 * divide and look after the messy bits.
 */

/**
 *	move_addr_to_kernel	-	copy a socket address into kernel space
 *	@uaddr: Address in user space
 *	@kaddr: Address in kernel space
 *	@ulen: Length in user space
 *
 *	The address is copied into kernel space. If the provided address is
 *	too long an error code of -EINVAL is returned. If the copy gives
 *	invalid addresses -EFAULT is returned. On a success 0 is returned.
 */

int move_addr_to_kernel(void __user *uaddr, int ulen, struct sockaddr_storage *kaddr)
{
	if (ulen < 0 || ulen > sizeof(struct sockaddr_storage))
		return -EINVAL;
	if (ulen == 0)
		return 0;
	if (copy_from_user(kaddr, uaddr, ulen))
		return -EFAULT;
	return audit_sockaddr(ulen, kaddr);
}

/**
 *	move_addr_to_user	-	copy an address to user space
 *	@kaddr: kernel space address
 *	@klen: length of address in kernel
 *	@uaddr: user space address
 *	@ulen: pointer to user length field
 *
 *	The value pointed to by ulen on entry is the buffer length available.
 *	This is overwritten with the buffer space used. -EINVAL is returned
 *	if an overlong buffer is specified or a negative buffer size. -EFAULT
 *	is returned if either the buffer or the length field are not
 *	accessible.
 *	After copying the data up to the limit the user specifies, the true
 *	length of the data is written over the length limit the user
 *	specified. Zero is returned for a success.
 */

static int move_addr_to_user(struct sockaddr_storage *kaddr, int klen,
			     void __user *uaddr, int __user *ulen)
{
	int err;
	int len;

	BUG_ON(klen > sizeof(struct sockaddr_storage));
	err = get_user(len, ulen);
	if (err)
		return err;
	if (len > klen)
		len = klen;
	if (len < 0)
		return -EINVAL;
	if (len) {
		if (audit_sockaddr(klen, kaddr))
			return -ENOMEM;
		if (copy_to_user(uaddr, kaddr, len))
			return -EFAULT;
	}
	/*
	 *      "fromlen shall refer to the value before truncation.."
	 *                      1003.1g
	 */
	return __put_user(klen, ulen);
}

static struct kmem_cache *sock_inode_cachep __read_mostly;

static struct inode *sock_alloc_inode(struct super_block *sb)
{
	struct socket_alloc *ei;
	struct socket_wq *wq;

	ei = kmem_cache_alloc(sock_inode_cachep, GFP_KERNEL);
	if (!ei)
		return NULL;
	wq = kmalloc(sizeof(*wq), GFP_KERNEL);
	if (!wq) {
		kmem_cache_free(sock_inode_cachep, ei);
		return NULL;
	}
	init_waitqueue_head(&wq->wait);
	wq->fasync_list = NULL;
	RCU_INIT_POINTER(ei->socket.wq, wq);

	ei->socket.state = SS_UNCONNECTED;
	ei->socket.flags = 0;
	ei->socket.ops = NULL;
	ei->socket.sk = NULL;
	ei->socket.file = NULL;

	return &ei->vfs_inode;
}

static void sock_destroy_inode(struct inode *inode)
{
	struct socket_alloc *ei;
	struct socket_wq *wq;

	ei = container_of(inode, struct socket_alloc, vfs_inode);
	wq = rcu_dereference_protected(ei->socket.wq, 1);
	kfree_rcu(wq, rcu);
	kmem_cache_free(sock_inode_cachep, ei);
}

static void init_once(void *foo)
{
	struct socket_alloc *ei = (struct socket_alloc *)foo;

	inode_init_once(&ei->vfs_inode);
}

static int init_inodecache(void)
{
	sock_inode_cachep = kmem_cache_create("sock_inode_cache",
					      sizeof(struct socket_alloc),
					      0,
					      (SLAB_HWCACHE_ALIGN |
					       SLAB_RECLAIM_ACCOUNT |
					       SLAB_MEM_SPREAD),
					      init_once);
	if (sock_inode_cachep == NULL)
		return -ENOMEM;
	return 0;
}

static const struct super_operations sockfs_ops = {
	.alloc_inode	= sock_alloc_inode,
	.destroy_inode	= sock_destroy_inode,
	.statfs		= simple_statfs,
};

/*
 * sockfs_dname() is called from d_path().
 */
static char *sockfs_dname(struct dentry *dentry, char *buffer, int buflen)
{
	return dynamic_dname(dentry, buffer, buflen, "socket:[%lu]",
				dentry->d_inode->i_ino);
}

static const struct dentry_operations sockfs_dentry_operations = {
	.d_dname  = sockfs_dname,
};

static struct dentry *sockfs_mount(struct file_system_type *fs_type,
			 int flags, const char *dev_name, void *data)
{
	return mount_pseudo(fs_type, "socket:", &sockfs_ops,
		&sockfs_dentry_operations, SOCKFS_MAGIC);
}

static struct vfsmount *sock_mnt __read_mostly;

static struct file_system_type sock_fs_type = {
	.name =		"sockfs",
	.mount =	sockfs_mount,
	.kill_sb =	kill_anon_super,
};

/*
 *	Obtains the first available file descriptor and sets it up for use.
 *
 *	These functions create file structures and maps them to fd space
 *	of the current process. On success it returns file descriptor
 *	and file struct implicitly stored in sock->file.
 *	Note that another thread may close file descriptor before we return
 *	from this function. We use the fact that now we do not refer
 *	to socket after mapping. If one day we will need it, this
 *	function will increment ref. count on file by 1.
 *
 *	In any case returned fd MAY BE not valid!
 *	This race condition is unavoidable
 *	with shared fd spaces, we cannot solve it inside kernel,
 *	but we take care of internal coherence yet.
 */

struct file *sock_alloc_file(struct socket *sock, int flags, const char *dname)
{
	struct qstr name = { .name = "" };
	struct path path;
	struct file *file;

	if (dname) {
		name.name = dname;
		name.len = strlen(name.name);
	} else if (sock->sk) {
		name.name = sock->sk->sk_prot_creator->name;
		name.len = strlen(name.name);
	}
	path.dentry = d_alloc_pseudo(sock_mnt->mnt_sb, &name);
	if (unlikely(!path.dentry))
		return ERR_PTR(-ENOMEM);
	path.mnt = mntget(sock_mnt);

	d_instantiate(path.dentry, SOCK_INODE(sock));
	SOCK_INODE(sock)->i_fop = &socket_file_ops;

	file = alloc_file(&path, FMODE_READ | FMODE_WRITE,
		  &socket_file_ops);
	if (unlikely(IS_ERR(file))) {
		/* drop dentry, keep inode */
		ihold(path.dentry->d_inode);
		path_put(&path);
		return file;
	}

	sock->file = file;
	file->f_flags = O_RDWR | (flags & O_NONBLOCK);
	file->private_data = sock;
	return file;
}
EXPORT_SYMBOL(sock_alloc_file);

static int sock_map_fd(struct socket *sock, int flags)
{
	struct file *newfile;
	int fd = get_unused_fd_flags(flags);
	if (unlikely(fd < 0))
		return fd;

	newfile = sock_alloc_file(sock, flags, NULL);
	if (likely(!IS_ERR(newfile))) {
		fd_install(fd, newfile);
		return fd;
	}

	put_unused_fd(fd);
	return PTR_ERR(newfile);
}

struct socket *sock_from_file(struct file *file, int *err)
{
	if (file->f_op == &socket_file_ops)
		return file->private_data;	/* set in sock_map_fd */

	*err = -ENOTSOCK;
	return NULL;
}
EXPORT_SYMBOL(sock_from_file);

/**
 *	sockfd_lookup - Go from a file number to its socket slot
 *	@fd: file handle
 *	@required_rights: rights needed
 *	@err: pointer to an error code return
 *
 *	The file handle passed in is locked and the socket it is bound
 *	too is returned. If an error occurs the err pointer is overwritten
 *	with a negative errno code and NULL is returned. The function checks
 *	for both invalid handles and passing a handle which is not a socket.
 *
 *	On a success the socket object pointer is returned.
 */

struct socket *sockfd_lookup(int fd, cap_rights_t required_rights, int *err)
{
	struct file *file;
	struct socket *sock;

	file = fget(fd, required_rights);
	if (IS_ERR(file)) {
		*err = PTR_ERR(file);
		return NULL;
	}

	sock = sock_from_file(file, err);
	if (!sock)
		fput(file);
	return sock;
}
EXPORT_SYMBOL(sockfd_lookup);

static struct socket *sockfd_lookup_light(int fd, cap_rights_t required_rights,
					int *err, int *fput_needed)
{
	struct file *file;
	struct socket *sock;

	*err = -EBADF;
	file = fget_light(fd, required_rights, fput_needed);
	if (!IS_ERR(file)) {
		sock = sock_from_file(file, err);
		if (sock)
			return sock;
		fput_light(file, *fput_needed);
	} else {
		*err = PTR_ERR(file);
	}
	return NULL;
}

static struct socket *
sockfd_lookup_light_rights(int fd, cap_rights_t required_rights,
			cap_rights_t *actual_rights,
			int *err, int *fput_needed)
{
	struct file *file;
	struct socket *sock;

	*err = -EBADF;
	file = fget_raw_light(fd, required_rights, actual_rights, fput_needed);
	if (!IS_ERR(file)) {
		sock = sock_from_file(file, err);
		if (sock)
			return sock;
		fput_light(file, *fput_needed);
	} else {
		*err = PTR_ERR(file);
	}
	return NULL;
}

#define XATTR_SOCKPROTONAME_SUFFIX "sockprotoname"
#define XATTR_NAME_SOCKPROTONAME (XATTR_SYSTEM_PREFIX XATTR_SOCKPROTONAME_SUFFIX)
#define XATTR_NAME_SOCKPROTONAME_LEN (sizeof(XATTR_NAME_SOCKPROTONAME)-1)
static ssize_t sockfs_getxattr(struct dentry *dentry,
			       const char *name, void *value, size_t size)
{
	const char *proto_name;
	size_t proto_size;
	int error;

	error = -ENODATA;
	if (!strncmp(name, XATTR_NAME_SOCKPROTONAME, XATTR_NAME_SOCKPROTONAME_LEN)) {
		proto_name = dentry->d_name.name;
		proto_size = strlen(proto_name);

		if (value) {
			error = -ERANGE;
			if (proto_size + 1 > size)
				goto out;

			strncpy(value, proto_name, proto_size + 1);
		}
		error = proto_size + 1;
	}

out:
	return error;
}

static ssize_t sockfs_listxattr(struct dentry *dentry, char *buffer,
				size_t size)
{
	ssize_t len;
	ssize_t used = 0;

	len = security_inode_listsecurity(dentry->d_inode, buffer, size);
	if (len < 0)
		return len;
	used += len;
	if (buffer) {
		if (size < used)
			return -ERANGE;
		buffer += len;
	}

	len = (XATTR_NAME_SOCKPROTONAME_LEN + 1);
	used += len;
	if (buffer) {
		if (size < used)
			return -ERANGE;
		memcpy(buffer, XATTR_NAME_SOCKPROTONAME, len);
		buffer += len;
	}

	return used;
}

static const struct inode_operations sockfs_inode_ops = {
	.getxattr = sockfs_getxattr,
	.listxattr = sockfs_listxattr,
};

/**
 *	sock_alloc	-	allocate a socket
 *
 *	Allocate a new inode and socket object. The two are bound together
 *	and initialised. The socket is then returned. If we are out of inodes
 *	NULL is returned.
 */

static struct socket *sock_alloc(void)
{
	struct inode *inode;
	struct socket *sock;

	inode = new_inode_pseudo(sock_mnt->mnt_sb);
	if (!inode)
		return NULL;

	sock = SOCKET_I(inode);

	kmemcheck_annotate_bitfield(sock, type);
	inode->i_ino = get_next_ino();
	inode->i_mode = S_IFSOCK | S_IRWXUGO;
	inode->i_uid = current_fsuid();
	inode->i_gid = current_fsgid();
	inode->i_op = &sockfs_inode_ops;

	this_cpu_add(sockets_in_use, 1);
	return sock;
}

/*
 *	In theory you can't get an open on this inode, but /proc provides
 *	a back door. Remember to keep it shut otherwise you'll let the
 *	creepy crawlies in.
 */

static int sock_no_open(struct inode *irrelevant, struct file *dontcare)
{
	return -ENXIO;
}

const struct file_operations bad_sock_fops = {
	.owner = THIS_MODULE,
	.open = sock_no_open,
	.llseek = noop_llseek,
};

/**
 *	sock_release	-	close a socket
 *	@sock: socket to close
 *
 *	The socket is released from the protocol stack if it has a release
 *	callback, and the inode is then released if the socket is bound to
 *	an inode not a file.
 */

void sock_release(struct socket *sock)
{
	if (sock->ops) {
		struct module *owner = sock->ops->owner;

		sock->ops->release(sock);
		sock->ops = NULL;
		module_put(owner);
	}

	if (rcu_dereference_protected(sock->wq, 1)->fasync_list)
		printk(KERN_ERR "sock_release: fasync list not empty!\n");

	if (test_bit(SOCK_EXTERNALLY_ALLOCATED, &sock->flags))
		return;

	this_cpu_sub(sockets_in_use, 1);
	if (!sock->file) {
		iput(SOCK_INODE(sock));
		return;
	}
	sock->file = NULL;
}
EXPORT_SYMBOL(sock_release);

void sock_tx_timestamp(struct sock *sk, __u8 *tx_flags)
{
	*tx_flags = 0;
	if (sock_flag(sk, SOCK_TIMESTAMPING_TX_HARDWARE))
		*tx_flags |= SKBTX_HW_TSTAMP;
	if (sock_flag(sk, SOCK_TIMESTAMPING_TX_SOFTWARE))
		*tx_flags |= SKBTX_SW_TSTAMP;
	if (sock_flag(sk, SOCK_WIFI_STATUS))
		*tx_flags |= SKBTX_WIFI_STATUS;
}
EXPORT_SYMBOL(sock_tx_timestamp);

static inline int __sock_sendmsg_nosec(struct kiocb *iocb, struct socket *sock,
				       struct msghdr *msg, size_t size)
{
	struct sock_iocb *si = kiocb_to_siocb(iocb);

	si->sock = sock;
	si->scm = NULL;
	si->msg = msg;
	si->size = size;

	return sock->ops->sendmsg(iocb, sock, msg, size);
}

static inline int __sock_sendmsg(struct kiocb *iocb, struct socket *sock,
				 struct msghdr *msg, size_t size)
{
	int err = security_socket_sendmsg(sock, msg, size);

	return err ?: __sock_sendmsg_nosec(iocb, sock, msg, size);
}

int sock_sendmsg(struct socket *sock, struct msghdr *msg, size_t size)
{
	struct kiocb iocb;
	struct sock_iocb siocb;
	int ret;

	init_sync_kiocb(&iocb, NULL);
	iocb.private = &siocb;
	ret = __sock_sendmsg(&iocb, sock, msg, size);
	if (-EIOCBQUEUED == ret)
		ret = wait_on_sync_kiocb(&iocb);
	return ret;
}
EXPORT_SYMBOL(sock_sendmsg);

static int sock_sendmsg_nosec(struct socket *sock, struct msghdr *msg, size_t size)
{
	struct kiocb iocb;
	struct sock_iocb siocb;
	int ret;

	init_sync_kiocb(&iocb, NULL);
	iocb.private = &siocb;
	ret = __sock_sendmsg_nosec(&iocb, sock, msg, size);
	if (-EIOCBQUEUED == ret)
		ret = wait_on_sync_kiocb(&iocb);
	return ret;
}

int kernel_sendmsg(struct socket *sock, struct msghdr *msg,
		   struct kvec *vec, size_t num, size_t size)
{
	mm_segment_t oldfs = get_fs();
	int result;

	set_fs(KERNEL_DS);
	/*
	 * the following is safe, since for compiler definitions of kvec and
	 * iovec are identical, yielding the same in-core layout and alignment
	 */
	msg->msg_iov = (struct iovec *)vec;
	msg->msg_iovlen = num;
	result = sock_sendmsg(sock, msg, size);
	set_fs(oldfs);
	return result;
}
EXPORT_SYMBOL(kernel_sendmsg);

/*
 * called from sock_recv_timestamp() if sock_flag(sk, SOCK_RCVTSTAMP)
 */
void __sock_recv_timestamp(struct msghdr *msg, struct sock *sk,
	struct sk_buff *skb)
{
	int need_software_tstamp = sock_flag(sk, SOCK_RCVTSTAMP);
	struct timespec ts[3];
	int empty = 1;
	struct skb_shared_hwtstamps *shhwtstamps =
		skb_hwtstamps(skb);

	/* Race occurred between timestamp enabling and packet
	   receiving.  Fill in the current time for now. */
	if (need_software_tstamp && skb->tstamp.tv64 == 0)
		__net_timestamp(skb);

	if (need_software_tstamp) {
		if (!sock_flag(sk, SOCK_RCVTSTAMPNS)) {
			struct timeval tv;
			skb_get_timestamp(skb, &tv);
			put_cmsg(msg, SOL_SOCKET, SCM_TIMESTAMP,
				 sizeof(tv), &tv);
		} else {
			skb_get_timestampns(skb, &ts[0]);
			put_cmsg(msg, SOL_SOCKET, SCM_TIMESTAMPNS,
				 sizeof(ts[0]), &ts[0]);
		}
	}


	memset(ts, 0, sizeof(ts));
	if (sock_flag(sk, SOCK_TIMESTAMPING_SOFTWARE) &&
	    ktime_to_timespec_cond(skb->tstamp, ts + 0))
		empty = 0;
	if (shhwtstamps) {
		if (sock_flag(sk, SOCK_TIMESTAMPING_SYS_HARDWARE) &&
		    ktime_to_timespec_cond(shhwtstamps->syststamp, ts + 1))
			empty = 0;
		if (sock_flag(sk, SOCK_TIMESTAMPING_RAW_HARDWARE) &&
		    ktime_to_timespec_cond(shhwtstamps->hwtstamp, ts + 2))
			empty = 0;
	}
	if (!empty)
		put_cmsg(msg, SOL_SOCKET,
			 SCM_TIMESTAMPING, sizeof(ts), &ts);
}
EXPORT_SYMBOL_GPL(__sock_recv_timestamp);

void __sock_recv_wifi_status(struct msghdr *msg, struct sock *sk,
	struct sk_buff *skb)
{
	int ack;

	if (!sock_flag(sk, SOCK_WIFI_STATUS))
		return;
	if (!skb->wifi_acked_valid)
		return;

	ack = skb->wifi_acked;

	put_cmsg(msg, SOL_SOCKET, SCM_WIFI_STATUS, sizeof(ack), &ack);
}
EXPORT_SYMBOL_GPL(__sock_recv_wifi_status);

static inline void sock_recv_drops(struct msghdr *msg, struct sock *sk,
				   struct sk_buff *skb)
{
	if (sock_flag(sk, SOCK_RXQ_OVFL) && skb && skb->dropcount)
		put_cmsg(msg, SOL_SOCKET, SO_RXQ_OVFL,
			sizeof(__u32), &skb->dropcount);
}

void __sock_recv_ts_and_drops(struct msghdr *msg, struct sock *sk,
	struct sk_buff *skb)
{
	sock_recv_timestamp(msg, sk, skb);
	sock_recv_drops(msg, sk, skb);
}
EXPORT_SYMBOL_GPL(__sock_recv_ts_and_drops);

static inline int __sock_recvmsg_nosec(struct kiocb *iocb, struct socket *sock,
				       struct msghdr *msg, size_t size, int flags)
{
	struct sock_iocb *si = kiocb_to_siocb(iocb);

	si->sock = sock;
	si->scm = NULL;
	si->msg = msg;
	si->size = size;
	si->flags = flags;

	return sock->ops->recvmsg(iocb, sock, msg, size, flags);
}

static inline int __sock_recvmsg(struct kiocb *iocb, struct socket *sock,
				 struct msghdr *msg, size_t size, int flags)
{
	int err = security_socket_recvmsg(sock, msg, size, flags);

	return err ?: __sock_recvmsg_nosec(iocb, sock, msg, size, flags);
}

int sock_recvmsg(struct socket *sock, struct msghdr *msg,
		 size_t size, int flags)
{
	struct kiocb iocb;
	struct sock_iocb siocb;
	int ret;

	init_sync_kiocb(&iocb, NULL);
	iocb.private = &siocb;
	ret = __sock_recvmsg(&iocb, sock, msg, size, flags);
	if (-EIOCBQUEUED == ret)
		ret = wait_on_sync_kiocb(&iocb);
	return ret;
}
EXPORT_SYMBOL(sock_recvmsg);

static int sock_recvmsg_nosec(struct socket *sock, struct msghdr *msg,
			      size_t size, int flags)
{
	struct kiocb iocb;
	struct sock_iocb siocb;
	int ret;

	init_sync_kiocb(&iocb, NULL);
	iocb.private = &siocb;
	ret = __sock_recvmsg_nosec(&iocb, sock, msg, size, flags);
	if (-EIOCBQUEUED == ret)
		ret = wait_on_sync_kiocb(&iocb);
	return ret;
}

/**
 * kernel_recvmsg - Receive a message from a socket (kernel space)
 * @sock:       The socket to receive the message from
 * @msg:        Received message
 * @vec:        Input s/g array for message data
 * @num:        Size of input s/g array
 * @size:       Number of bytes to read
 * @flags:      Message flags (MSG_DONTWAIT, etc...)
 *
 * On return the msg structure contains the scatter/gather array passed in the
 * vec argument. The array is modified so that it consists of the unfilled
 * portion of the original array.
 *
 * The returned value is the total number of bytes received, or an error.
 */
int kernel_recvmsg(struct socket *sock, struct msghdr *msg,
		   struct kvec *vec, size_t num, size_t size, int flags)
{
	mm_segment_t oldfs = get_fs();
	int result;

	set_fs(KERNEL_DS);
	/*
	 * the following is safe, since for compiler definitions of kvec and
	 * iovec are identical, yielding the same in-core layout and alignment
	 */
	msg->msg_iov = (struct iovec *)vec, msg->msg_iovlen = num;
	result = sock_recvmsg(sock, msg, size, flags);
	set_fs(oldfs);
	return result;
}
EXPORT_SYMBOL(kernel_recvmsg);

static ssize_t sock_sendpage(struct file *file, struct page *page,
			     int offset, size_t size, loff_t *ppos, int more)
{
	struct socket *sock;
	int flags;

	sock = file->private_data;

	flags = (file->f_flags & O_NONBLOCK) ? MSG_DONTWAIT : 0;
	/* more is a combination of MSG_MORE and MSG_SENDPAGE_NOTLAST */
	flags |= more;

	return kernel_sendpage(sock, page, offset, size, flags);
}

static ssize_t sock_splice_read(struct file *file, loff_t *ppos,
				struct pipe_inode_info *pipe, size_t len,
				unsigned int flags)
{
	struct socket *sock = file->private_data;

	if (unlikely(!sock->ops->splice_read))
		return -EINVAL;

	return sock->ops->splice_read(sock, ppos, pipe, len, flags);
}

static struct sock_iocb *alloc_sock_iocb(struct kiocb *iocb,
					 struct sock_iocb *siocb)
{
	if (!is_sync_kiocb(iocb))
		BUG();

	siocb->kiocb = iocb;
	iocb->private = siocb;
	return siocb;
}

static ssize_t do_sock_read(struct msghdr *msg, struct kiocb *iocb,
		struct file *file, const struct iovec *iov,
		unsigned long nr_segs)
{
	struct socket *sock = file->private_data;
	size_t size = 0;
	int i;

	for (i = 0; i < nr_segs; i++)
		size += iov[i].iov_len;

	msg->msg_name = NULL;
	msg->msg_namelen = 0;
	msg->msg_control = NULL;
	msg->msg_controllen = 0;
	msg->msg_iov = (struct iovec *)iov;
	msg->msg_iovlen = nr_segs;
	msg->msg_flags = (file->f_flags & O_NONBLOCK) ? MSG_DONTWAIT : 0;

	return __sock_recvmsg(iocb, sock, msg, size, msg->msg_flags);
}

static ssize_t sock_aio_read(struct kiocb *iocb, const struct iovec *iov,
				unsigned long nr_segs, loff_t pos)
{
	struct sock_iocb siocb, *x;

	if (pos != 0)
		return -ESPIPE;

	if (iocb->ki_nbytes == 0)	/* Match SYS5 behaviour */
		return 0;


	x = alloc_sock_iocb(iocb, &siocb);
	if (!x)
		return -ENOMEM;
	return do_sock_read(&x->async_msg, iocb, iocb->ki_filp, iov, nr_segs);
}

static ssize_t do_sock_write(struct msghdr *msg, struct kiocb *iocb,
			struct file *file, const struct iovec *iov,
			unsigned long nr_segs)
{
	struct socket *sock = file->private_data;
	size_t size = 0;
	int i;

	for (i = 0; i < nr_segs; i++)
		size += iov[i].iov_len;

	msg->msg_name = NULL;
	msg->msg_namelen = 0;
	msg->msg_control = NULL;
	msg->msg_controllen = 0;
	msg->msg_iov = (struct iovec *)iov;
	msg->msg_iovlen = nr_segs;
	msg->msg_flags = (file->f_flags & O_NONBLOCK) ? MSG_DONTWAIT : 0;
	if (sock->type == SOCK_SEQPACKET)
		msg->msg_flags |= MSG_EOR;

	return __sock_sendmsg(iocb, sock, msg, size);
}

static ssize_t sock_aio_write(struct kiocb *iocb, const struct iovec *iov,
			  unsigned long nr_segs, loff_t pos)
{
	struct sock_iocb siocb, *x;

	if (pos != 0)
		return -ESPIPE;

	x = alloc_sock_iocb(iocb, &siocb);
	if (!x)
		return -ENOMEM;

	return do_sock_write(&x->async_msg, iocb, iocb->ki_filp, iov, nr_segs);
}

/*
 * Atomic setting of ioctl hooks to avoid race
 * with module unload.
 */

static DEFINE_MUTEX(br_ioctl_mutex);
static int (*br_ioctl_hook) (struct net *, unsigned int cmd, void __user *arg);

void brioctl_set(int (*hook) (struct net *, unsigned int, void __user *))
{
	mutex_lock(&br_ioctl_mutex);
	br_ioctl_hook = hook;
	mutex_unlock(&br_ioctl_mutex);
}
EXPORT_SYMBOL(brioctl_set);

static DEFINE_MUTEX(vlan_ioctl_mutex);
static int (*vlan_ioctl_hook) (struct net *, void __user *arg);

void vlan_ioctl_set(int (*hook) (struct net *, void __user *))
{
	mutex_lock(&vlan_ioctl_mutex);
	vlan_ioctl_hook = hook;
	mutex_unlock(&vlan_ioctl_mutex);
}
EXPORT_SYMBOL(vlan_ioctl_set);

static DEFINE_MUTEX(dlci_ioctl_mutex);
static int (*dlci_ioctl_hook) (unsigned int, void __user *);

void dlci_ioctl_set(int (*hook) (unsigned int, void __user *))
{
	mutex_lock(&dlci_ioctl_mutex);
	dlci_ioctl_hook = hook;
	mutex_unlock(&dlci_ioctl_mutex);
}
EXPORT_SYMBOL(dlci_ioctl_set);

static long sock_do_ioctl(struct net *net, struct socket *sock,
				 unsigned int cmd, unsigned long arg)
{
	int err;
	void __user *argp = (void __user *)arg;

	err = sock->ops->ioctl(sock, cmd, arg);

	/*
	 * If this ioctl is unknown try to hand it down
	 * to the NIC driver.
	 */
	if (err == -ENOIOCTLCMD)
		err = dev_ioctl(net, cmd, argp);

	return err;
}

/*
 *	With an ioctl, arg may well be a user mode pointer, but we don't know
 *	what to do with it - that's up to the protocol still.
 */

static long sock_ioctl(struct file *file, unsigned cmd, unsigned long arg)
{
	struct socket *sock;
	struct sock *sk;
	void __user *argp = (void __user *)arg;
	int pid, err;
	struct net *net;

	sock = file->private_data;
	sk = sock->sk;
	net = sock_net(sk);
	if (cmd >= SIOCDEVPRIVATE && cmd <= (SIOCDEVPRIVATE + 15)) {
		err = dev_ioctl(net, cmd, argp);
	} else
#ifdef CONFIG_WEXT_CORE
	if (cmd >= SIOCIWFIRST && cmd <= SIOCIWLAST) {
		err = dev_ioctl(net, cmd, argp);
	} else
#endif
		switch (cmd) {
		case FIOSETOWN:
		case SIOCSPGRP:
			err = -EFAULT;
			if (get_user(pid, (int __user *)argp))
				break;
			err = f_setown(sock->file, pid, 1);
			break;
		case FIOGETOWN:
		case SIOCGPGRP:
			err = put_user(f_getown(sock->file),
				       (int __user *)argp);
			break;
		case SIOCGIFBR:
		case SIOCSIFBR:
		case SIOCBRADDBR:
		case SIOCBRDELBR:
			err = -ENOPKG;
			if (!br_ioctl_hook)
				request_module("bridge");

			mutex_lock(&br_ioctl_mutex);
			if (br_ioctl_hook)
				err = br_ioctl_hook(net, cmd, argp);
			mutex_unlock(&br_ioctl_mutex);
			break;
		case SIOCGIFVLAN:
		case SIOCSIFVLAN:
			err = -ENOPKG;
			if (!vlan_ioctl_hook)
				request_module("8021q");

			mutex_lock(&vlan_ioctl_mutex);
			if (vlan_ioctl_hook)
				err = vlan_ioctl_hook(net, argp);
			mutex_unlock(&vlan_ioctl_mutex);
			break;
		case SIOCADDDLCI:
		case SIOCDELDLCI:
			err = -ENOPKG;
			if (!dlci_ioctl_hook)
				request_module("dlci");

			mutex_lock(&dlci_ioctl_mutex);
			if (dlci_ioctl_hook)
				err = dlci_ioctl_hook(cmd, argp);
			mutex_unlock(&dlci_ioctl_mutex);
			break;
		default:
			err = sock_do_ioctl(net, sock, cmd, arg);
			break;
		}
	return err;
}

int sock_create_lite(int family, int type, int protocol, struct socket **res)
{
	int err;
	struct socket *sock = NULL;

	err = security_socket_create(family, type, protocol, 1);
	if (err)
		goto out;

	sock = sock_alloc();
	if (!sock) {
		err = -ENOMEM;
		goto out;
	}

	sock->type = type;
	err = security_socket_post_create(sock, family, type, protocol, 1);
	if (err)
		goto out_release;

out:
	*res = sock;
	return err;
out_release:
	sock_release(sock);
	sock = NULL;
	goto out;
}
EXPORT_SYMBOL(sock_create_lite);

/* No kernel lock held - perfect */
static unsigned int sock_poll(struct file *file, poll_table *wait)
{
	unsigned int busy_flag = 0;
	struct socket *sock;

	/*
	 *      We can't return errors to poll, so it's either yes or no.
	 */
	sock = file->private_data;

	if (sk_can_busy_loop(sock->sk)) {
		/* this socket can poll_ll so tell the system call */
		busy_flag = POLL_BUSY_LOOP;

		/* once, only if requested by syscall */
		if (wait && (wait->_key & POLL_BUSY_LOOP))
			sk_busy_loop(sock->sk, 1);
	}

	return busy_flag | sock->ops->poll(file, sock, wait);
}

static int sock_mmap(struct file *file, struct vm_area_struct *vma)
{
	struct socket *sock = file->private_data;

	return sock->ops->mmap(file, sock, vma);
}

static int sock_close(struct inode *inode, struct file *filp)
{
	sock_release(SOCKET_I(inode));
	return 0;
}

/*
 *	Update the socket async list
 *
 *	Fasync_list locking strategy.
 *
 *	1. fasync_list is modified only under process context socket lock
 *	   i.e. under semaphore.
 *	2. fasync_list is used under read_lock(&sk->sk_callback_lock)
 *	   or under socket lock
 */

static int sock_fasync(int fd, struct file *filp, int on)
{
	struct socket *sock = filp->private_data;
	struct sock *sk = sock->sk;
	struct socket_wq *wq;

	if (sk == NULL)
		return -EINVAL;

	lock_sock(sk);
	wq = rcu_dereference_protected(sock->wq, sock_owned_by_user(sk));
	fasync_helper(fd, filp, on, &wq->fasync_list);

	if (!wq->fasync_list)
		sock_reset_flag(sk, SOCK_FASYNC);
	else
		sock_set_flag(sk, SOCK_FASYNC);

	release_sock(sk);
	return 0;
}

/* This function may be called only under socket lock or callback_lock or rcu_lock */

int sock_wake_async(struct socket *sock, int how, int band)
{
	struct socket_wq *wq;

	if (!sock)
		return -1;
	rcu_read_lock();
	wq = rcu_dereference(sock->wq);
	if (!wq || !wq->fasync_list) {
		rcu_read_unlock();
		return -1;
	}
	switch (how) {
	case SOCK_WAKE_WAITD:
		if (test_bit(SOCK_ASYNC_WAITDATA, &sock->flags))
			break;
		goto call_kill;
	case SOCK_WAKE_SPACE:
		if (!test_and_clear_bit(SOCK_ASYNC_NOSPACE, &sock->flags))
			break;
		/* fall through */
	case SOCK_WAKE_IO:
call_kill:
		kill_fasync(&wq->fasync_list, SIGIO, band);
		break;
	case SOCK_WAKE_URG:
		kill_fasync(&wq->fasync_list, SIGURG, band);
	}
	rcu_read_unlock();
	return 0;
}
EXPORT_SYMBOL(sock_wake_async);

int __sock_create(struct net *net, int family, int type, int protocol,
			 struct socket **res, int kern)
{
	int err;
	struct socket *sock;
	const struct net_proto_family *pf;

	/*
	 *      Check protocol is in range
	 */
	if (family < 0 || family >= NPROTO)
		return -EAFNOSUPPORT;
	if (type < 0 || type >= SOCK_MAX)
		return -EINVAL;

	/* Compatibility.

	   This uglymoron is moved from INET layer to here to avoid
	   deadlock in module load.
	 */
	if (family == PF_INET && type == SOCK_PACKET) {
		static int warned;
		if (!warned) {
			warned = 1;
			printk(KERN_INFO "%s uses obsolete (PF_INET,SOCK_PACKET)\n",
			       current->comm);
		}
		family = PF_PACKET;
	}

	err = security_socket_create(family, type, protocol, kern);
	if (err)
		return err;

	/*
	 *	Allocate the socket and allow the family to set things up. if
	 *	the protocol is 0, the family is instructed to select an appropriate
	 *	default.
	 */
	sock = sock_alloc();
	if (!sock) {
		net_warn_ratelimited("socket: no more sockets\n");
		return -ENFILE;	/* Not exactly a match, but its the
				   closest posix thing */
	}

	sock->type = type;

#ifdef CONFIG_MODULES
	/* Attempt to load a protocol module if the find failed.
	 *
	 * 12/09/1996 Marcin: But! this makes REALLY only sense, if the user
	 * requested real, full-featured networking support upon configuration.
	 * Otherwise module support will break!
	 */
	if (rcu_access_pointer(net_families[family]) == NULL)
		request_module("net-pf-%d", family);
#endif

	rcu_read_lock();
	pf = rcu_dereference(net_families[family]);
	err = -EAFNOSUPPORT;
	if (!pf)
		goto out_release;

	/*
	 * We will call the ->create function, that possibly is in a loadable
	 * module, so we have to bump that loadable module refcnt first.
	 */
	if (!try_module_get(pf->owner))
		goto out_release;

	/* Now protected by module ref count */
	rcu_read_unlock();

	err = pf->create(net, sock, protocol, kern);
	if (err < 0)
		goto out_module_put;

	/*
	 * Now to bump the refcnt of the [loadable] module that owns this
	 * socket at sock_release time we decrement its refcnt.
	 */
	if (!try_module_get(sock->ops->owner))
		goto out_module_busy;

	/*
	 * Now that we're done with the ->create function, the [loadable]
	 * module can have its refcnt decremented
	 */
	module_put(pf->owner);
	err = security_socket_post_create(sock, family, type, protocol, kern);
	if (err)
		goto out_sock_release;
	*res = sock;

	return 0;

out_module_busy:
	err = -EAFNOSUPPORT;
out_module_put:
	sock->ops = NULL;
	module_put(pf->owner);
out_sock_release:
	sock_release(sock);
	return err;

out_release:
	rcu_read_unlock();
	goto out_sock_release;
}
EXPORT_SYMBOL(__sock_create);

int sock_create(int family, int type, int protocol, struct socket **res)
{
	return __sock_create(current->nsproxy->net_ns, family, type, protocol, res, 0);
}
EXPORT_SYMBOL(sock_create);

int sock_create_kern(int family, int type, int protocol, struct socket **res)
{
	return __sock_create(&init_net, family, type, protocol, res, 1);
}
EXPORT_SYMBOL(sock_create_kern);

SYSCALL_DEFINE3(socket, int, family, int, type, int, protocol)
{
	int retval;
	struct socket *sock;
	int flags;

	/* Check the SOCK_* constants for consistency.  */
	BUILD_BUG_ON(SOCK_CLOEXEC != O_CLOEXEC);
	BUILD_BUG_ON((SOCK_MAX | SOCK_TYPE_MASK) != SOCK_TYPE_MASK);
	BUILD_BUG_ON(SOCK_CLOEXEC & SOCK_TYPE_MASK);
	BUILD_BUG_ON(SOCK_NONBLOCK & SOCK_TYPE_MASK);

	flags = type & ~SOCK_TYPE_MASK;
	if (flags & ~(SOCK_CLOEXEC | SOCK_NONBLOCK))
		return -EINVAL;
	type &= SOCK_TYPE_MASK;

	if (SOCK_NONBLOCK != O_NONBLOCK && (flags & SOCK_NONBLOCK))
		flags = (flags & ~SOCK_NONBLOCK) | O_NONBLOCK;

	retval = sock_create(family, type, protocol, &sock);
	if (retval < 0)
		goto out;

	retval = sock_map_fd(sock, flags & (O_CLOEXEC | O_NONBLOCK));
	if (retval < 0)
		goto out_release;

out:
	/* It may be already another descriptor 8) Not kernel problem. */
	return retval;

out_release:
	sock_release(sock);
	return retval;
}

/*
 *	Create a pair of connected sockets.
 */

SYSCALL_DEFINE4(socketpair, int, family, int, type, int, protocol,
		int __user *, usockvec)
{
	struct socket *sock1, *sock2;
	int fd1, fd2, err;
	struct file *newfile1, *newfile2;
	int flags;

	flags = type & ~SOCK_TYPE_MASK;
	if (flags & ~(SOCK_CLOEXEC | SOCK_NONBLOCK))
		return -EINVAL;
	type &= SOCK_TYPE_MASK;

	if (SOCK_NONBLOCK != O_NONBLOCK && (flags & SOCK_NONBLOCK))
		flags = (flags & ~SOCK_NONBLOCK) | O_NONBLOCK;

	/*
	 * Obtain the first socket and check if the underlying protocol
	 * supports the socketpair call.
	 */

	err = sock_create(family, type, protocol, &sock1);
	if (err < 0)
		goto out;

	err = sock_create(family, type, protocol, &sock2);
	if (err < 0)
		goto out_release_1;

	err = sock1->ops->socketpair(sock1, sock2);
	if (err < 0)
		goto out_release_both;

	fd1 = get_unused_fd_flags(flags);
	if (unlikely(fd1 < 0)) {
		err = fd1;
		goto out_release_both;
	}
	fd2 = get_unused_fd_flags(flags);
	if (unlikely(fd2 < 0)) {
		err = fd2;
		put_unused_fd(fd1);
		goto out_release_both;
	}

	newfile1 = sock_alloc_file(sock1, flags, NULL);
	if (unlikely(IS_ERR(newfile1))) {
		err = PTR_ERR(newfile1);
		put_unused_fd(fd1);
		put_unused_fd(fd2);
		goto out_release_both;
	}

	newfile2 = sock_alloc_file(sock2, flags, NULL);
	if (IS_ERR(newfile2)) {
		err = PTR_ERR(newfile2);
		fput(newfile1);
		put_unused_fd(fd1);
		put_unused_fd(fd2);
		sock_release(sock2);
		goto out;
	}

	audit_fd_pair(fd1, fd2);
	fd_install(fd1, newfile1);
	fd_install(fd2, newfile2);
	/* fd1 and fd2 may be already another descriptors.
	 * Not kernel problem.
	 */

	err = put_user(fd1, &usockvec[0]);
	if (!err)
		err = put_user(fd2, &usockvec[1]);
	if (!err)
		return 0;

	sys_close(fd2);
	sys_close(fd1);
	return err;

out_release_both:
	sock_release(sock2);
out_release_1:
	sock_release(sock1);
out:
	return err;
}

/*
 *	Bind a name to a socket. Nothing much to do here since it's
 *	the protocol's responsibility to handle the local address.
 *
 *	We move the socket address to kernel space before we call
 *	the protocol layer (having also checked the address is ok).
 */

SYSCALL_DEFINE3(bind, int, fd, struct sockaddr __user *, umyaddr, int, addrlen)
{
	struct socket *sock;
	struct sockaddr_storage address;
	int err, fput_needed;

	sock = sockfd_lookup_light(fd, CAP_BIND, &err, &fput_needed);
	if (sock) {
		err = move_addr_to_kernel(umyaddr, addrlen, &address);
		if (err >= 0) {
			err = security_socket_bind(sock,
						   (struct sockaddr *)&address,
						   addrlen);
			if (!err)
				err = sock->ops->bind(sock,
						      (struct sockaddr *)
						      &address, addrlen);
		}
		fput_light(sock->file, fput_needed);
	}
	return err;
}

/*
 *	Perform a listen. Basically, we allow the protocol to do anything
 *	necessary for a listen, and if that works, we mark the socket as
 *	ready for listening.
 */

SYSCALL_DEFINE2(listen, int, fd, int, backlog)
{
	struct socket *sock;
	int err, fput_needed;
	int somaxconn;

	sock = sockfd_lookup_light(fd, CAP_LISTEN, &err, &fput_needed);
	if (sock) {
		somaxconn = sock_net(sock->sk)->core.sysctl_somaxconn;
		if ((unsigned int)backlog > somaxconn)
			backlog = somaxconn;

		err = security_socket_listen(sock, backlog);
		if (!err)
			err = sock->ops->listen(sock, backlog);

		fput_light(sock->file, fput_needed);
	}
	return err;
}

/*
 *	For accept, we attempt to create a new socket, set up the link
 *	with the client, wake up the client, then return the new
 *	connected fd. We collect the address of the connector in kernel
 *	space and move it to user at the very end. This is unclean because
 *	we open the socket then return an error.
 *
 *	1003.1g adds the ability to recvmsg() to query connection pending
 *	status to recvmsg. We need to add that support in a way thats
 *	clean when we restucture accept also.
 */

SYSCALL_DEFINE4(accept4, int, fd, struct sockaddr __user *, upeer_sockaddr,
		int __user *, upeer_addrlen, int, flags)
{
	struct socket *sock, *newsock;
	struct file *newfile;
	struct file *installfile;
	int err, len, newfd, fput_needed;
	struct sockaddr_storage address;
	cap_rights_t rights;

	if (flags & ~(SOCK_CLOEXEC | SOCK_NONBLOCK))
		return -EINVAL;

	if (SOCK_NONBLOCK != O_NONBLOCK && (flags & SOCK_NONBLOCK))
		flags = (flags & ~SOCK_NONBLOCK) | O_NONBLOCK;

	sock = sockfd_lookup_light_rights(fd, CAP_ACCEPT, &rights, &err, &fput_needed);
	if (!sock)
		goto out;

	err = -ENFILE;
	newsock = sock_alloc();
	if (!newsock)
		goto out_put;

	newsock->type = sock->type;
	newsock->ops = sock->ops;

	/*
	 * We don't need try_module_get here, as the listening socket (sock)
	 * has the protocol module (sock->ops->owner) held.
	 */
	__module_get(newsock->ops->owner);

	newfd = get_unused_fd_flags(flags);
	if (unlikely(newfd < 0)) {
		err = newfd;
		sock_release(newsock);
		goto out_put;
	}
	newfile = sock_alloc_file(newsock, flags, sock->sk->sk_prot_creator->name);
	if (unlikely(IS_ERR(newfile))) {
		err = PTR_ERR(newfile);
		put_unused_fd(newfd);
		sock_release(newsock);
		goto out_put;
	}

	err = security_socket_accept(sock, newsock);
	if (err)
		goto out_fd;

	err = sock->ops->accept(sock, newsock, sock->file->f_flags);
	if (err < 0)
		goto out_fd;

	if (upeer_sockaddr) {
		if (newsock->ops->getname(newsock, (struct sockaddr *)&address,
					  &len, 2) < 0) {
			err = -ECONNABORTED;
			goto out_fd;
		}
		err = move_addr_to_user(&address,
					len, upeer_sockaddr, upeer_addrlen);
		if (err < 0)
			goto out_fd;
	}

	/* File flags are not inherited via accept() unlike another OSes. */

	installfile = security_file_install(rights, newfile);
	if (IS_ERR(installfile)) {
		err = PTR_ERR(installfile);
		goto out_fd;
	}
	fd_install(newfd, installfile);
	err = newfd;

out_put:
	fput_light(sock->file, fput_needed);
out:
	return err;
out_fd:
	fput(newfile);
	put_unused_fd(newfd);
	goto out_put;
}

SYSCALL_DEFINE3(accept, int, fd, struct sockaddr __user *, upeer_sockaddr,
		int __user *, upeer_addrlen)
{
	return sys_accept4(fd, upeer_sockaddr, upeer_addrlen, 0);
}

/*
 *	Attempt to connect to a socket with the server address.  The address
 *	is in user space so we verify it is OK and move it to kernel space.
 *
 *	For 1003.1g we need to add clean support for a bind to AF_UNSPEC to
 *	break bindings
 *
 *	NOTE: 1003.1g draft 6.3 is broken with respect to AX.25/NetROM and
 *	other SEQPACKET protocols that take time to connect() as it doesn't
 *	include the -EINPROGRESS status for such sockets.
 */

SYSCALL_DEFINE3(connect, int, fd, struct sockaddr __user *, uservaddr,
		int, addrlen)
{
	struct socket *sock;
	struct sockaddr_storage address;
	int err, fput_needed;

	sock = sockfd_lookup_light(fd, CAP_CONNECT, &err, &fput_needed);
	if (!sock)
		goto out;
	err = move_addr_to_kernel(uservaddr, addrlen, &address);
	if (err < 0)
		goto out_put;

	err =
	    security_socket_connect(sock, (struct sockaddr *)&address, addrlen);
	if (err)
		goto out_put;

	err = sock->ops->connect(sock, (struct sockaddr *)&address, addrlen,
				 sock->file->f_flags);
out_put:
	fput_light(sock->file, fput_needed);
out:
	return err;
}

/*
 *	Get the local address ('name') of a socket object. Move the obtained
 *	name to user space.
 */

SYSCALL_DEFINE3(getsockname, int, fd, struct sockaddr __user *, usockaddr,
		int __user *, usockaddr_len)
{
	struct socket *sock;
	struct sockaddr_storage address;
	int len, err, fput_needed;

	sock = sockfd_lookup_light(fd, CAP_GETSOCKNAME, &err, &fput_needed);
	if (!sock)
		goto out;

	err = security_socket_getsockname(sock);
	if (err)
		goto out_put;

	err = sock->ops->getname(sock, (struct sockaddr *)&address, &len, 0);
	if (err)
		goto out_put;
	err = move_addr_to_user(&address, len, usockaddr, usockaddr_len);

out_put:
	fput_light(sock->file, fput_needed);
out:
	return err;
}

/*
 *	Get the remote address ('name') of a socket object. Move the obtained
 *	name to user space.
 */

SYSCALL_DEFINE3(getpeername, int, fd, struct sockaddr __user *, usockaddr,
		int __user *, usockaddr_len)
{
	struct socket *sock;
	struct sockaddr_storage address;
	int len, err, fput_needed;

	sock = sockfd_lookup_light(fd, CAP_GETPEERNAME, &err, &fput_needed);
	if (sock != NULL) {
		err = security_socket_getpeername(sock);
		if (err) {
			fput_light(sock->file, fput_needed);
			return err;
		}

		err =
		    sock->ops->getname(sock, (struct sockaddr *)&address, &len,
				       1);
		if (!err)
			err = move_addr_to_user(&address, len, usockaddr,
						usockaddr_len);
		fput_light(sock->file, fput_needed);
	}
	return err;
}

/*
 *	Send a datagram to a given address. We move the address into kernel
 *	space and check the user space data area is readable before invoking
 *	the protocol.
 */

SYSCALL_DEFINE6(sendto, int, fd, void __user *, buff, size_t, len,
		unsigned int, flags, struct sockaddr __user *, addr,
		int, addr_len)
{
	struct socket *sock;
	struct sockaddr_storage address;
	int err;
	struct msghdr msg;
	struct iovec iov;
	int fput_needed;
	cap_rights_t rights = CAP_WRITE;

	if (len > INT_MAX)
		len = INT_MAX;
	if (addr)
		rights |= CAP_CONNECT;
	sock = sockfd_lookup_light(fd, rights, &err, &fput_needed);
	if (!sock)
		goto out;

	iov.iov_base = buff;
	iov.iov_len = len;
	msg.msg_name = NULL;
	msg.msg_iov = &iov;
	msg.msg_iovlen = 1;
	msg.msg_control = NULL;
	msg.msg_controllen = 0;
	msg.msg_namelen = 0;
	if (addr) {
		err = move_addr_to_kernel(addr, addr_len, &address);
		if (err < 0)
			goto out_put;
		msg.msg_name = (struct sockaddr *)&address;
		msg.msg_namelen = addr_len;
	}
	if (sock->file->f_flags & O_NONBLOCK)
		flags |= MSG_DONTWAIT;
	msg.msg_flags = flags;
	err = sock_sendmsg(sock, &msg, len);

out_put:
	fput_light(sock->file, fput_needed);
out:
	return err;
}

/*
 *	Send a datagram down a socket.
 */

SYSCALL_DEFINE4(send, int, fd, void __user *, buff, size_t, len,
		unsigned int, flags)
{
	return sys_sendto(fd, buff, len, flags, NULL, 0);
}

/*
 *	Receive a frame from the socket and optionally record the address of the
 *	sender. We verify the buffers are writable and if needed move the
 *	sender address from kernel to user space.
 */

SYSCALL_DEFINE6(recvfrom, int, fd, void __user *, ubuf, size_t, size,
		unsigned int, flags, struct sockaddr __user *, addr,
		int __user *, addr_len)
{
	struct socket *sock;
	struct iovec iov;
	struct msghdr msg;
	struct sockaddr_storage address;
	int err, err2;
	int fput_needed;

	if (size > INT_MAX)
		size = INT_MAX;
	sock = sockfd_lookup_light(fd, CAP_READ, &err, &fput_needed);
	if (!sock)
		goto out;

	msg.msg_control = NULL;
	msg.msg_controllen = 0;
	msg.msg_iovlen = 1;
	msg.msg_iov = &iov;
	iov.iov_len = size;
	iov.iov_base = ubuf;
	/* Save some cycles and don't copy the address if not needed */
	msg.msg_name = addr ? (struct sockaddr *)&address : NULL;
	/* We assume all kernel code knows the size of sockaddr_storage */
	msg.msg_namelen = 0;
	if (sock->file->f_flags & O_NONBLOCK)
		flags |= MSG_DONTWAIT;
	err = sock_recvmsg(sock, &msg, size, flags);

	if (err >= 0 && addr != NULL) {
		err2 = move_addr_to_user(&address,
					 msg.msg_namelen, addr, addr_len);
		if (err2 < 0)
			err = err2;
	}

	fput_light(sock->file, fput_needed);
out:
	return err;
}

/*
 *	Receive a datagram from a socket.
 */

asmlinkage long sys_recv(int fd, void __user *ubuf, size_t size,
			 unsigned int flags)
{
	return sys_recvfrom(fd, ubuf, size, flags, NULL, NULL);
}

/*
 *	Set a socket option. Because we don't know the option lengths we have
 *	to pass the user mode parameter for the protocols to sort out.
 */

SYSCALL_DEFINE5(setsockopt, int, fd, int, level, int, optname,
		char __user *, optval, int, optlen)
{
	int err, fput_needed;
	struct socket *sock;

	if (optlen < 0)
		return -EINVAL;

	sock = sockfd_lookup_light(fd, CAP_SETSOCKOPT, &err, &fput_needed);
	if (sock != NULL) {
		err = security_socket_setsockopt(sock, level, optname);
		if (err)
			goto out_put;

		if (level == SOL_SOCKET)
			err =
			    sock_setsockopt(sock, level, optname, optval,
					    optlen);
		else
			err =
			    sock->ops->setsockopt(sock, level, optname, optval,
						  optlen);
out_put:
		fput_light(sock->file, fput_needed);
	}
	return err;
}

/*
 *	Get a socket option. Because we don't know the option lengths we have
 *	to pass a user mode parameter for the protocols to sort out.
 */

SYSCALL_DEFINE5(getsockopt, int, fd, int, level, int, optname,
		char __user *, optval, int __user *, optlen)
{
	int err, fput_needed;
	struct socket *sock;

	sock = sockfd_lookup_light(fd, CAP_GETSOCKOPT, &err, &fput_needed);
	if (sock != NULL) {
		err = security_socket_getsockopt(sock, level, optname);
		if (err)
			goto out_put;

		if (level == SOL_SOCKET)
			err =
			    sock_getsockopt(sock, level, optname, optval,
					    optlen);
		else
			err =
			    sock->ops->getsockopt(sock, level, optname, optval,
						  optlen);
out_put:
		fput_light(sock->file, fput_needed);
	}
	return err;
}

/*
 *	Shutdown a socket.
 */

SYSCALL_DEFINE2(shutdown, int, fd, int, how)
{
	int err, fput_needed;
	struct socket *sock;

	sock = sockfd_lookup_light(fd, CAP_SHUTDOWN, &err, &fput_needed);
	if (sock != NULL) {
		err = security_socket_shutdown(sock, how);
		if (!err)
			err = sock->ops->shutdown(sock, how);
		fput_light(sock->file, fput_needed);
	}
	return err;
}

/* A couple of helpful macros for getting the address of the 32/64 bit
 * fields which are the same type (int / unsigned) on our platforms.
 */
#define COMPAT_MSG(msg, member)	((MSG_CMSG_COMPAT & flags) ? &msg##_compat->member : &msg->member)
#define COMPAT_NAMELEN(msg)	COMPAT_MSG(msg, msg_namelen)
#define COMPAT_FLAGS(msg)	COMPAT_MSG(msg, msg_flags)

struct used_address {
	struct sockaddr_storage name;
	unsigned int name_len;
};

<<<<<<< HEAD
static int ___sys_sendmsg(struct socket *sock_noaddr, struct socket *sock_addr,
			 struct msghdr __user *msg,
=======
static int copy_msghdr_from_user(struct msghdr *kmsg,
				 struct msghdr __user *umsg)
{
	if (copy_from_user(kmsg, umsg, sizeof(struct msghdr)))
		return -EFAULT;
	if (kmsg->msg_namelen > sizeof(struct sockaddr_storage))
		kmsg->msg_namelen = sizeof(struct sockaddr_storage);
	return 0;
}

static int ___sys_sendmsg(struct socket *sock, struct msghdr __user *msg,
>>>>>>> 07ecf162
			 struct msghdr *msg_sys, unsigned int flags,
			 struct used_address *used_address)
{
	struct socket *sock;
	struct compat_msghdr __user *msg_compat =
	    (struct compat_msghdr __user *)msg;
	struct sockaddr_storage address;
	struct iovec iovstack[UIO_FASTIOV], *iov = iovstack;
	unsigned char ctl[sizeof(struct cmsghdr) + 20]
	    __attribute__ ((aligned(sizeof(__kernel_size_t))));
	/* 20 is size of ipv6_pktinfo */
	unsigned char *ctl_buf = ctl;
	int err, ctl_len, total_len;

	err = -EFAULT;
	if (MSG_CMSG_COMPAT & flags) {
		if (get_compat_msghdr(msg_sys, msg_compat))
			return -EFAULT;
<<<<<<< HEAD
	} else if (copy_from_user(msg_sys, msg, sizeof(struct msghdr)))
		return -EFAULT;
	sock = (msg_sys->msg_name ? sock_addr : sock_noaddr);
	if (!sock)
		return -ENOTCAPABLE;
=======
	} else {
		err = copy_msghdr_from_user(msg_sys, msg);
		if (err)
			return err;
	}
>>>>>>> 07ecf162

	if (msg_sys->msg_iovlen > UIO_FASTIOV) {
		err = -EMSGSIZE;
		if (msg_sys->msg_iovlen > UIO_MAXIOV)
			goto out;
		err = -ENOMEM;
		iov = kmalloc(msg_sys->msg_iovlen * sizeof(struct iovec),
			      GFP_KERNEL);
		if (!iov)
			goto out;
	}

	/* This will also move the address data into kernel space */
	if (MSG_CMSG_COMPAT & flags) {
		err = verify_compat_iovec(msg_sys, iov, &address, VERIFY_READ);
	} else
		err = verify_iovec(msg_sys, iov, &address, VERIFY_READ);
	if (err < 0)
		goto out_freeiov;
	total_len = err;

	err = -ENOBUFS;

	if (msg_sys->msg_controllen > INT_MAX)
		goto out_freeiov;
	ctl_len = msg_sys->msg_controllen;
	if ((MSG_CMSG_COMPAT & flags) && ctl_len) {
		err =
		    cmsghdr_from_user_compat_to_kern(msg_sys, sock->sk, ctl,
						     sizeof(ctl));
		if (err)
			goto out_freeiov;
		ctl_buf = msg_sys->msg_control;
		ctl_len = msg_sys->msg_controllen;
	} else if (ctl_len) {
		if (ctl_len > sizeof(ctl)) {
			ctl_buf = sock_kmalloc(sock->sk, ctl_len, GFP_KERNEL);
			if (ctl_buf == NULL)
				goto out_freeiov;
		}
		err = -EFAULT;
		/*
		 * Careful! Before this, msg_sys->msg_control contains a user pointer.
		 * Afterwards, it will be a kernel pointer. Thus the compiler-assisted
		 * checking falls down on this.
		 */
		if (copy_from_user(ctl_buf,
				   (void __user __force *)msg_sys->msg_control,
				   ctl_len))
			goto out_freectl;
		msg_sys->msg_control = ctl_buf;
	}
	msg_sys->msg_flags = flags;

	if (sock->file->f_flags & O_NONBLOCK)
		msg_sys->msg_flags |= MSG_DONTWAIT;
	/*
	 * If this is sendmmsg() and current destination address is same as
	 * previously succeeded address, omit asking LSM's decision.
	 * used_address->name_len is initialized to UINT_MAX so that the first
	 * destination address never matches.
	 */
	if (used_address && msg_sys->msg_name &&
	    used_address->name_len == msg_sys->msg_namelen &&
	    !memcmp(&used_address->name, msg_sys->msg_name,
		    used_address->name_len)) {
		err = sock_sendmsg_nosec(sock, msg_sys, total_len);
		goto out_freectl;
	}
	err = sock_sendmsg(sock, msg_sys, total_len);
	/*
	 * If this is sendmmsg() and sending to current destination address was
	 * successful, remember it.
	 */
	if (used_address && err >= 0) {
		used_address->name_len = msg_sys->msg_namelen;
		if (msg_sys->msg_name)
			memcpy(&used_address->name, msg_sys->msg_name,
			       used_address->name_len);
	}

out_freectl:
	if (ctl_buf != ctl)
		sock_kfree_s(sock->sk, ctl_buf, ctl_len);
out_freeiov:
	if (iov != iovstack)
		kfree(iov);
out:
	return err;
}

/*
 *	BSD sendmsg interface
 */

long __sys_sendmsg(int fd, struct msghdr __user *msg, unsigned flags)
{
	int fput_needed, err;
	struct msghdr msg_sys;
	struct socket *sock_addr;
	struct socket *sock_noaddr;

	sock_addr = sockfd_lookup_light(fd, CAP_WRITE|CAP_CONNECT, &err, &fput_needed);
	if (sock_addr)
		sock_noaddr = sock_addr;
	else
		sock_noaddr = sockfd_lookup_light(fd, CAP_WRITE, &err, &fput_needed);
	if (!sock_noaddr)
		goto out;

	err = ___sys_sendmsg(sock_noaddr, sock_addr, msg, &msg_sys, flags, NULL);

	fput_light(sock_noaddr->file, fput_needed);
out:
	return err;
}

SYSCALL_DEFINE3(sendmsg, int, fd, struct msghdr __user *, msg, unsigned int, flags)
{
	if (flags & MSG_CMSG_COMPAT)
		return -EINVAL;
	return __sys_sendmsg(fd, msg, flags);
}

/*
 *	Linux sendmmsg interface
 */

int __sys_sendmmsg(int fd, struct mmsghdr __user *mmsg, unsigned int vlen,
		   unsigned int flags)
{
	int fput_needed, err, datagrams;
	struct socket *sock_addr;
	struct socket *sock_noaddr;
	struct mmsghdr __user *entry;
	struct compat_mmsghdr __user *compat_entry;
	struct msghdr msg_sys;
	struct used_address used_address;

	if (vlen > UIO_MAXIOV)
		vlen = UIO_MAXIOV;

	datagrams = 0;

	sock_addr = sockfd_lookup_light(fd, CAP_WRITE|CAP_CONNECT, &err, &fput_needed);
	if (sock_addr)
		sock_noaddr = sock_addr;
	else
		sock_noaddr = sockfd_lookup_light(fd, CAP_WRITE, &err, &fput_needed);
	if (!sock_noaddr)
		return err;

	used_address.name_len = UINT_MAX;
	entry = mmsg;
	compat_entry = (struct compat_mmsghdr __user *)mmsg;
	err = 0;

	while (datagrams < vlen) {
		if (MSG_CMSG_COMPAT & flags) {
			err = ___sys_sendmsg(sock_noaddr, sock_addr,
					     (struct msghdr __user *)compat_entry,
					     &msg_sys, flags, &used_address);
			if (err < 0)
				break;
			err = __put_user(err, &compat_entry->msg_len);
			++compat_entry;
		} else {
			err = ___sys_sendmsg(sock_noaddr, sock_addr,
					     (struct msghdr __user *)entry,
					     &msg_sys, flags, &used_address);
			if (err < 0)
				break;
			err = put_user(err, &entry->msg_len);
			++entry;
		}

		if (err)
			break;
		++datagrams;
	}

	fput_light(sock_noaddr->file, fput_needed);

	/* We only return an error if no datagrams were able to be sent */
	if (datagrams != 0)
		return datagrams;

	return err;
}

SYSCALL_DEFINE4(sendmmsg, int, fd, struct mmsghdr __user *, mmsg,
		unsigned int, vlen, unsigned int, flags)
{
	if (flags & MSG_CMSG_COMPAT)
		return -EINVAL;
	return __sys_sendmmsg(fd, mmsg, vlen, flags);
}

static int ___sys_recvmsg(struct socket *sock, struct msghdr __user *msg,
			 struct msghdr *msg_sys, unsigned int flags, int nosec)
{
	struct compat_msghdr __user *msg_compat =
	    (struct compat_msghdr __user *)msg;
	struct iovec iovstack[UIO_FASTIOV];
	struct iovec *iov = iovstack;
	unsigned long cmsg_ptr;
	int err, total_len, len;

	/* kernel mode address */
	struct sockaddr_storage addr;

	/* user mode address pointers */
	struct sockaddr __user *uaddr;
	int __user *uaddr_len;

	if (MSG_CMSG_COMPAT & flags) {
		if (get_compat_msghdr(msg_sys, msg_compat))
			return -EFAULT;
	} else {
		err = copy_msghdr_from_user(msg_sys, msg);
		if (err)
			return err;
	}

	if (msg_sys->msg_iovlen > UIO_FASTIOV) {
		err = -EMSGSIZE;
		if (msg_sys->msg_iovlen > UIO_MAXIOV)
			goto out;
		err = -ENOMEM;
		iov = kmalloc(msg_sys->msg_iovlen * sizeof(struct iovec),
			      GFP_KERNEL);
		if (!iov)
			goto out;
	}

	/* Save the user-mode address (verify_iovec will change the
	 * kernel msghdr to use the kernel address space)
	 */
	uaddr = (__force void __user *)msg_sys->msg_name;
	uaddr_len = COMPAT_NAMELEN(msg);
	if (MSG_CMSG_COMPAT & flags)
		err = verify_compat_iovec(msg_sys, iov, &addr, VERIFY_WRITE);
	else
		err = verify_iovec(msg_sys, iov, &addr, VERIFY_WRITE);
	if (err < 0)
		goto out_freeiov;
	total_len = err;

	cmsg_ptr = (unsigned long)msg_sys->msg_control;
	msg_sys->msg_flags = flags & (MSG_CMSG_CLOEXEC|MSG_CMSG_COMPAT);

	/* We assume all kernel code knows the size of sockaddr_storage */
	msg_sys->msg_namelen = 0;

	if (sock->file->f_flags & O_NONBLOCK)
		flags |= MSG_DONTWAIT;
	err = (nosec ? sock_recvmsg_nosec : sock_recvmsg)(sock, msg_sys,
							  total_len, flags);
	if (err < 0)
		goto out_freeiov;
	len = err;

	if (uaddr != NULL) {
		err = move_addr_to_user(&addr,
					msg_sys->msg_namelen, uaddr,
					uaddr_len);
		if (err < 0)
			goto out_freeiov;
	}
	err = __put_user((msg_sys->msg_flags & ~MSG_CMSG_COMPAT),
			 COMPAT_FLAGS(msg));
	if (err)
		goto out_freeiov;
	if (MSG_CMSG_COMPAT & flags)
		err = __put_user((unsigned long)msg_sys->msg_control - cmsg_ptr,
				 &msg_compat->msg_controllen);
	else
		err = __put_user((unsigned long)msg_sys->msg_control - cmsg_ptr,
				 &msg->msg_controllen);
	if (err)
		goto out_freeiov;
	err = len;

out_freeiov:
	if (iov != iovstack)
		kfree(iov);
out:
	return err;
}

/*
 *	BSD recvmsg interface
 */

long __sys_recvmsg(int fd, struct msghdr __user *msg, unsigned flags)
{
	int fput_needed, err;
	struct msghdr msg_sys;
	struct socket *sock;

	sock = sockfd_lookup_light(fd, CAP_READ, &err, &fput_needed);
	if (!sock)
		goto out;

	err = ___sys_recvmsg(sock, msg, &msg_sys, flags, 0);

	fput_light(sock->file, fput_needed);
out:
	return err;
}

SYSCALL_DEFINE3(recvmsg, int, fd, struct msghdr __user *, msg,
		unsigned int, flags)
{
	if (flags & MSG_CMSG_COMPAT)
		return -EINVAL;
	return __sys_recvmsg(fd, msg, flags);
}

/*
 *     Linux recvmmsg interface
 */

int __sys_recvmmsg(int fd, struct mmsghdr __user *mmsg, unsigned int vlen,
		   unsigned int flags, struct timespec *timeout)
{
	int fput_needed, err, datagrams;
	struct socket *sock;
	struct mmsghdr __user *entry;
	struct compat_mmsghdr __user *compat_entry;
	struct msghdr msg_sys;
	struct timespec end_time;

	if (timeout &&
	    poll_select_set_timeout(&end_time, timeout->tv_sec,
				    timeout->tv_nsec))
		return -EINVAL;

	datagrams = 0;

	sock = sockfd_lookup_light(fd, CAP_READ, &err, &fput_needed);
	if (!sock)
		return err;

	err = sock_error(sock->sk);
	if (err)
		goto out_put;

	entry = mmsg;
	compat_entry = (struct compat_mmsghdr __user *)mmsg;

	while (datagrams < vlen) {
		/*
		 * No need to ask LSM for more than the first datagram.
		 */
		if (MSG_CMSG_COMPAT & flags) {
			err = ___sys_recvmsg(sock, (struct msghdr __user *)compat_entry,
					     &msg_sys, flags & ~MSG_WAITFORONE,
					     datagrams);
			if (err < 0)
				break;
			err = __put_user(err, &compat_entry->msg_len);
			++compat_entry;
		} else {
			err = ___sys_recvmsg(sock,
					     (struct msghdr __user *)entry,
					     &msg_sys, flags & ~MSG_WAITFORONE,
					     datagrams);
			if (err < 0)
				break;
			err = put_user(err, &entry->msg_len);
			++entry;
		}

		if (err)
			break;
		++datagrams;

		/* MSG_WAITFORONE turns on MSG_DONTWAIT after one packet */
		if (flags & MSG_WAITFORONE)
			flags |= MSG_DONTWAIT;

		if (timeout) {
			ktime_get_ts(timeout);
			*timeout = timespec_sub(end_time, *timeout);
			if (timeout->tv_sec < 0) {
				timeout->tv_sec = timeout->tv_nsec = 0;
				break;
			}

			/* Timeout, return less than vlen datagrams */
			if (timeout->tv_nsec == 0 && timeout->tv_sec == 0)
				break;
		}

		/* Out of band data, return right away */
		if (msg_sys.msg_flags & MSG_OOB)
			break;
	}

out_put:
	fput_light(sock->file, fput_needed);

	if (err == 0)
		return datagrams;

	if (datagrams != 0) {
		/*
		 * We may return less entries than requested (vlen) if the
		 * sock is non block and there aren't enough datagrams...
		 */
		if (err != -EAGAIN) {
			/*
			 * ... or  if recvmsg returns an error after we
			 * received some datagrams, where we record the
			 * error to return on the next call or if the
			 * app asks about it using getsockopt(SO_ERROR).
			 */
			sock->sk->sk_err = -err;
		}

		return datagrams;
	}

	return err;
}

SYSCALL_DEFINE5(recvmmsg, int, fd, struct mmsghdr __user *, mmsg,
		unsigned int, vlen, unsigned int, flags,
		struct timespec __user *, timeout)
{
	int datagrams;
	struct timespec timeout_sys;

	if (flags & MSG_CMSG_COMPAT)
		return -EINVAL;

	if (!timeout)
		return __sys_recvmmsg(fd, mmsg, vlen, flags, NULL);

	if (copy_from_user(&timeout_sys, timeout, sizeof(timeout_sys)))
		return -EFAULT;

	datagrams = __sys_recvmmsg(fd, mmsg, vlen, flags, &timeout_sys);

	if (datagrams > 0 &&
	    copy_to_user(timeout, &timeout_sys, sizeof(timeout_sys)))
		datagrams = -EFAULT;

	return datagrams;
}

#ifdef __ARCH_WANT_SYS_SOCKETCALL
/* Argument list sizes for sys_socketcall */
#define AL(x) ((x) * sizeof(unsigned long))
static const unsigned char nargs[21] = {
	AL(0), AL(3), AL(3), AL(3), AL(2), AL(3),
	AL(3), AL(3), AL(4), AL(4), AL(4), AL(6),
	AL(6), AL(2), AL(5), AL(5), AL(3), AL(3),
	AL(4), AL(5), AL(4)
};

#undef AL

/*
 *	System call vectors.
 *
 *	Argument checking cleaned up. Saved 20% in size.
 *  This function doesn't need to set the kernel lock because
 *  it is set by the callees.
 */

SYSCALL_DEFINE2(socketcall, int, call, unsigned long __user *, args)
{
	unsigned long a[AUDITSC_ARGS];
	unsigned long a0, a1;
	int err;
	unsigned int len;

	if (call < 1 || call > SYS_SENDMMSG)
		return -EINVAL;

	len = nargs[call];
	if (len > sizeof(a))
		return -EINVAL;

	/* copy_from_user should be SMP safe. */
	if (copy_from_user(a, args, len))
		return -EFAULT;

	err = audit_socketcall(nargs[call] / sizeof(unsigned long), a);
	if (err)
		return err;

	a0 = a[0];
	a1 = a[1];

	switch (call) {
	case SYS_SOCKET:
		err = sys_socket(a0, a1, a[2]);
		break;
	case SYS_BIND:
		err = sys_bind(a0, (struct sockaddr __user *)a1, a[2]);
		break;
	case SYS_CONNECT:
		err = sys_connect(a0, (struct sockaddr __user *)a1, a[2]);
		break;
	case SYS_LISTEN:
		err = sys_listen(a0, a1);
		break;
	case SYS_ACCEPT:
		err = sys_accept4(a0, (struct sockaddr __user *)a1,
				  (int __user *)a[2], 0);
		break;
	case SYS_GETSOCKNAME:
		err =
		    sys_getsockname(a0, (struct sockaddr __user *)a1,
				    (int __user *)a[2]);
		break;
	case SYS_GETPEERNAME:
		err =
		    sys_getpeername(a0, (struct sockaddr __user *)a1,
				    (int __user *)a[2]);
		break;
	case SYS_SOCKETPAIR:
		err = sys_socketpair(a0, a1, a[2], (int __user *)a[3]);
		break;
	case SYS_SEND:
		err = sys_send(a0, (void __user *)a1, a[2], a[3]);
		break;
	case SYS_SENDTO:
		err = sys_sendto(a0, (void __user *)a1, a[2], a[3],
				 (struct sockaddr __user *)a[4], a[5]);
		break;
	case SYS_RECV:
		err = sys_recv(a0, (void __user *)a1, a[2], a[3]);
		break;
	case SYS_RECVFROM:
		err = sys_recvfrom(a0, (void __user *)a1, a[2], a[3],
				   (struct sockaddr __user *)a[4],
				   (int __user *)a[5]);
		break;
	case SYS_SHUTDOWN:
		err = sys_shutdown(a0, a1);
		break;
	case SYS_SETSOCKOPT:
		err = sys_setsockopt(a0, a1, a[2], (char __user *)a[3], a[4]);
		break;
	case SYS_GETSOCKOPT:
		err =
		    sys_getsockopt(a0, a1, a[2], (char __user *)a[3],
				   (int __user *)a[4]);
		break;
	case SYS_SENDMSG:
		err = sys_sendmsg(a0, (struct msghdr __user *)a1, a[2]);
		break;
	case SYS_SENDMMSG:
		err = sys_sendmmsg(a0, (struct mmsghdr __user *)a1, a[2], a[3]);
		break;
	case SYS_RECVMSG:
		err = sys_recvmsg(a0, (struct msghdr __user *)a1, a[2]);
		break;
	case SYS_RECVMMSG:
		err = sys_recvmmsg(a0, (struct mmsghdr __user *)a1, a[2], a[3],
				   (struct timespec __user *)a[4]);
		break;
	case SYS_ACCEPT4:
		err = sys_accept4(a0, (struct sockaddr __user *)a1,
				  (int __user *)a[2], a[3]);
		break;
	default:
		err = -EINVAL;
		break;
	}
	return err;
}

#endif				/* __ARCH_WANT_SYS_SOCKETCALL */

/**
 *	sock_register - add a socket protocol handler
 *	@ops: description of protocol
 *
 *	This function is called by a protocol handler that wants to
 *	advertise its address family, and have it linked into the
 *	socket interface. The value ops->family coresponds to the
 *	socket system call protocol family.
 */
int sock_register(const struct net_proto_family *ops)
{
	int err;

	if (ops->family >= NPROTO) {
		printk(KERN_CRIT "protocol %d >= NPROTO(%d)\n", ops->family,
		       NPROTO);
		return -ENOBUFS;
	}

	spin_lock(&net_family_lock);
	if (rcu_dereference_protected(net_families[ops->family],
				      lockdep_is_held(&net_family_lock)))
		err = -EEXIST;
	else {
		rcu_assign_pointer(net_families[ops->family], ops);
		err = 0;
	}
	spin_unlock(&net_family_lock);

	printk(KERN_INFO "NET: Registered protocol family %d\n", ops->family);
	return err;
}
EXPORT_SYMBOL(sock_register);

/**
 *	sock_unregister - remove a protocol handler
 *	@family: protocol family to remove
 *
 *	This function is called by a protocol handler that wants to
 *	remove its address family, and have it unlinked from the
 *	new socket creation.
 *
 *	If protocol handler is a module, then it can use module reference
 *	counts to protect against new references. If protocol handler is not
 *	a module then it needs to provide its own protection in
 *	the ops->create routine.
 */
void sock_unregister(int family)
{
	BUG_ON(family < 0 || family >= NPROTO);

	spin_lock(&net_family_lock);
	RCU_INIT_POINTER(net_families[family], NULL);
	spin_unlock(&net_family_lock);

	synchronize_rcu();

	printk(KERN_INFO "NET: Unregistered protocol family %d\n", family);
}
EXPORT_SYMBOL(sock_unregister);

static int __init sock_init(void)
{
	int err;
	/*
	 *      Initialize the network sysctl infrastructure.
	 */
	err = net_sysctl_init();
	if (err)
		goto out;

	/*
	 *      Initialize skbuff SLAB cache
	 */
	skb_init();

	/*
	 *      Initialize the protocols module.
	 */

	init_inodecache();

	err = register_filesystem(&sock_fs_type);
	if (err)
		goto out_fs;
	sock_mnt = kern_mount(&sock_fs_type);
	if (IS_ERR(sock_mnt)) {
		err = PTR_ERR(sock_mnt);
		goto out_mount;
	}

	/* The real protocol initialization is performed in later initcalls.
	 */

#ifdef CONFIG_NETFILTER
	err = netfilter_init();
	if (err)
		goto out;
#endif

#ifdef CONFIG_NETWORK_PHY_TIMESTAMPING
	skb_timestamping_init();
#endif

out:
	return err;

out_mount:
	unregister_filesystem(&sock_fs_type);
out_fs:
	goto out;
}

core_initcall(sock_init);	/* early initcall */

#ifdef CONFIG_PROC_FS
void socket_seq_show(struct seq_file *seq)
{
	int cpu;
	int counter = 0;

	for_each_possible_cpu(cpu)
	    counter += per_cpu(sockets_in_use, cpu);

	/* It can be negative, by the way. 8) */
	if (counter < 0)
		counter = 0;

	seq_printf(seq, "sockets: used %d\n", counter);
}
#endif				/* CONFIG_PROC_FS */

#ifdef CONFIG_COMPAT
static int do_siocgstamp(struct net *net, struct socket *sock,
			 unsigned int cmd, void __user *up)
{
	mm_segment_t old_fs = get_fs();
	struct timeval ktv;
	int err;

	set_fs(KERNEL_DS);
	err = sock_do_ioctl(net, sock, cmd, (unsigned long)&ktv);
	set_fs(old_fs);
	if (!err)
		err = compat_put_timeval(&ktv, up);

	return err;
}

static int do_siocgstampns(struct net *net, struct socket *sock,
			   unsigned int cmd, void __user *up)
{
	mm_segment_t old_fs = get_fs();
	struct timespec kts;
	int err;

	set_fs(KERNEL_DS);
	err = sock_do_ioctl(net, sock, cmd, (unsigned long)&kts);
	set_fs(old_fs);
	if (!err)
		err = compat_put_timespec(&kts, up);

	return err;
}

static int dev_ifname32(struct net *net, struct compat_ifreq __user *uifr32)
{
	struct ifreq __user *uifr;
	int err;

	uifr = compat_alloc_user_space(sizeof(struct ifreq));
	if (copy_in_user(uifr, uifr32, sizeof(struct compat_ifreq)))
		return -EFAULT;

	err = dev_ioctl(net, SIOCGIFNAME, uifr);
	if (err)
		return err;

	if (copy_in_user(uifr32, uifr, sizeof(struct compat_ifreq)))
		return -EFAULT;

	return 0;
}

static int dev_ifconf(struct net *net, struct compat_ifconf __user *uifc32)
{
	struct compat_ifconf ifc32;
	struct ifconf ifc;
	struct ifconf __user *uifc;
	struct compat_ifreq __user *ifr32;
	struct ifreq __user *ifr;
	unsigned int i, j;
	int err;

	if (copy_from_user(&ifc32, uifc32, sizeof(struct compat_ifconf)))
		return -EFAULT;

	memset(&ifc, 0, sizeof(ifc));
	if (ifc32.ifcbuf == 0) {
		ifc32.ifc_len = 0;
		ifc.ifc_len = 0;
		ifc.ifc_req = NULL;
		uifc = compat_alloc_user_space(sizeof(struct ifconf));
	} else {
		size_t len = ((ifc32.ifc_len / sizeof(struct compat_ifreq)) + 1) *
			sizeof(struct ifreq);
		uifc = compat_alloc_user_space(sizeof(struct ifconf) + len);
		ifc.ifc_len = len;
		ifr = ifc.ifc_req = (void __user *)(uifc + 1);
		ifr32 = compat_ptr(ifc32.ifcbuf);
		for (i = 0; i < ifc32.ifc_len; i += sizeof(struct compat_ifreq)) {
			if (copy_in_user(ifr, ifr32, sizeof(struct compat_ifreq)))
				return -EFAULT;
			ifr++;
			ifr32++;
		}
	}
	if (copy_to_user(uifc, &ifc, sizeof(struct ifconf)))
		return -EFAULT;

	err = dev_ioctl(net, SIOCGIFCONF, uifc);
	if (err)
		return err;

	if (copy_from_user(&ifc, uifc, sizeof(struct ifconf)))
		return -EFAULT;

	ifr = ifc.ifc_req;
	ifr32 = compat_ptr(ifc32.ifcbuf);
	for (i = 0, j = 0;
	     i + sizeof(struct compat_ifreq) <= ifc32.ifc_len && j < ifc.ifc_len;
	     i += sizeof(struct compat_ifreq), j += sizeof(struct ifreq)) {
		if (copy_in_user(ifr32, ifr, sizeof(struct compat_ifreq)))
			return -EFAULT;
		ifr32++;
		ifr++;
	}

	if (ifc32.ifcbuf == 0) {
		/* Translate from 64-bit structure multiple to
		 * a 32-bit one.
		 */
		i = ifc.ifc_len;
		i = ((i / sizeof(struct ifreq)) * sizeof(struct compat_ifreq));
		ifc32.ifc_len = i;
	} else {
		ifc32.ifc_len = i;
	}
	if (copy_to_user(uifc32, &ifc32, sizeof(struct compat_ifconf)))
		return -EFAULT;

	return 0;
}

static int ethtool_ioctl(struct net *net, struct compat_ifreq __user *ifr32)
{
	struct compat_ethtool_rxnfc __user *compat_rxnfc;
	bool convert_in = false, convert_out = false;
	size_t buf_size = ALIGN(sizeof(struct ifreq), 8);
	struct ethtool_rxnfc __user *rxnfc;
	struct ifreq __user *ifr;
	u32 rule_cnt = 0, actual_rule_cnt;
	u32 ethcmd;
	u32 data;
	int ret;

	if (get_user(data, &ifr32->ifr_ifru.ifru_data))
		return -EFAULT;

	compat_rxnfc = compat_ptr(data);

	if (get_user(ethcmd, &compat_rxnfc->cmd))
		return -EFAULT;

	/* Most ethtool structures are defined without padding.
	 * Unfortunately struct ethtool_rxnfc is an exception.
	 */
	switch (ethcmd) {
	default:
		break;
	case ETHTOOL_GRXCLSRLALL:
		/* Buffer size is variable */
		if (get_user(rule_cnt, &compat_rxnfc->rule_cnt))
			return -EFAULT;
		if (rule_cnt > KMALLOC_MAX_SIZE / sizeof(u32))
			return -ENOMEM;
		buf_size += rule_cnt * sizeof(u32);
		/* fall through */
	case ETHTOOL_GRXRINGS:
	case ETHTOOL_GRXCLSRLCNT:
	case ETHTOOL_GRXCLSRULE:
	case ETHTOOL_SRXCLSRLINS:
		convert_out = true;
		/* fall through */
	case ETHTOOL_SRXCLSRLDEL:
		buf_size += sizeof(struct ethtool_rxnfc);
		convert_in = true;
		break;
	}

	ifr = compat_alloc_user_space(buf_size);
	rxnfc = (void __user *)ifr + ALIGN(sizeof(struct ifreq), 8);

	if (copy_in_user(&ifr->ifr_name, &ifr32->ifr_name, IFNAMSIZ))
		return -EFAULT;

	if (put_user(convert_in ? rxnfc : compat_ptr(data),
		     &ifr->ifr_ifru.ifru_data))
		return -EFAULT;

	if (convert_in) {
		/* We expect there to be holes between fs.m_ext and
		 * fs.ring_cookie and at the end of fs, but nowhere else.
		 */
		BUILD_BUG_ON(offsetof(struct compat_ethtool_rxnfc, fs.m_ext) +
			     sizeof(compat_rxnfc->fs.m_ext) !=
			     offsetof(struct ethtool_rxnfc, fs.m_ext) +
			     sizeof(rxnfc->fs.m_ext));
		BUILD_BUG_ON(
			offsetof(struct compat_ethtool_rxnfc, fs.location) -
			offsetof(struct compat_ethtool_rxnfc, fs.ring_cookie) !=
			offsetof(struct ethtool_rxnfc, fs.location) -
			offsetof(struct ethtool_rxnfc, fs.ring_cookie));

		if (copy_in_user(rxnfc, compat_rxnfc,
				 (void __user *)(&rxnfc->fs.m_ext + 1) -
				 (void __user *)rxnfc) ||
		    copy_in_user(&rxnfc->fs.ring_cookie,
				 &compat_rxnfc->fs.ring_cookie,
				 (void __user *)(&rxnfc->fs.location + 1) -
				 (void __user *)&rxnfc->fs.ring_cookie) ||
		    copy_in_user(&rxnfc->rule_cnt, &compat_rxnfc->rule_cnt,
				 sizeof(rxnfc->rule_cnt)))
			return -EFAULT;
	}

	ret = dev_ioctl(net, SIOCETHTOOL, ifr);
	if (ret)
		return ret;

	if (convert_out) {
		if (copy_in_user(compat_rxnfc, rxnfc,
				 (const void __user *)(&rxnfc->fs.m_ext + 1) -
				 (const void __user *)rxnfc) ||
		    copy_in_user(&compat_rxnfc->fs.ring_cookie,
				 &rxnfc->fs.ring_cookie,
				 (const void __user *)(&rxnfc->fs.location + 1) -
				 (const void __user *)&rxnfc->fs.ring_cookie) ||
		    copy_in_user(&compat_rxnfc->rule_cnt, &rxnfc->rule_cnt,
				 sizeof(rxnfc->rule_cnt)))
			return -EFAULT;

		if (ethcmd == ETHTOOL_GRXCLSRLALL) {
			/* As an optimisation, we only copy the actual
			 * number of rules that the underlying
			 * function returned.  Since Mallory might
			 * change the rule count in user memory, we
			 * check that it is less than the rule count
			 * originally given (as the user buffer size),
			 * which has been range-checked.
			 */
			if (get_user(actual_rule_cnt, &rxnfc->rule_cnt))
				return -EFAULT;
			if (actual_rule_cnt < rule_cnt)
				rule_cnt = actual_rule_cnt;
			if (copy_in_user(&compat_rxnfc->rule_locs[0],
					 &rxnfc->rule_locs[0],
					 rule_cnt * sizeof(u32)))
				return -EFAULT;
		}
	}

	return 0;
}

static int compat_siocwandev(struct net *net, struct compat_ifreq __user *uifr32)
{
	void __user *uptr;
	compat_uptr_t uptr32;
	struct ifreq __user *uifr;

	uifr = compat_alloc_user_space(sizeof(*uifr));
	if (copy_in_user(uifr, uifr32, sizeof(struct compat_ifreq)))
		return -EFAULT;

	if (get_user(uptr32, &uifr32->ifr_settings.ifs_ifsu))
		return -EFAULT;

	uptr = compat_ptr(uptr32);

	if (put_user(uptr, &uifr->ifr_settings.ifs_ifsu.raw_hdlc))
		return -EFAULT;

	return dev_ioctl(net, SIOCWANDEV, uifr);
}

static int bond_ioctl(struct net *net, unsigned int cmd,
			 struct compat_ifreq __user *ifr32)
{
	struct ifreq kifr;
	struct ifreq __user *uifr;
	mm_segment_t old_fs;
	int err;
	u32 data;
	void __user *datap;

	switch (cmd) {
	case SIOCBONDENSLAVE:
	case SIOCBONDRELEASE:
	case SIOCBONDSETHWADDR:
	case SIOCBONDCHANGEACTIVE:
		if (copy_from_user(&kifr, ifr32, sizeof(struct compat_ifreq)))
			return -EFAULT;

		old_fs = get_fs();
		set_fs(KERNEL_DS);
		err = dev_ioctl(net, cmd,
				(struct ifreq __user __force *) &kifr);
		set_fs(old_fs);

		return err;
	case SIOCBONDSLAVEINFOQUERY:
	case SIOCBONDINFOQUERY:
		uifr = compat_alloc_user_space(sizeof(*uifr));
		if (copy_in_user(&uifr->ifr_name, &ifr32->ifr_name, IFNAMSIZ))
			return -EFAULT;

		if (get_user(data, &ifr32->ifr_ifru.ifru_data))
			return -EFAULT;

		datap = compat_ptr(data);
		if (put_user(datap, &uifr->ifr_ifru.ifru_data))
			return -EFAULT;

		return dev_ioctl(net, cmd, uifr);
	default:
		return -ENOIOCTLCMD;
	}
}

static int siocdevprivate_ioctl(struct net *net, unsigned int cmd,
				 struct compat_ifreq __user *u_ifreq32)
{
	struct ifreq __user *u_ifreq64;
	char tmp_buf[IFNAMSIZ];
	void __user *data64;
	u32 data32;

	if (copy_from_user(&tmp_buf[0], &(u_ifreq32->ifr_ifrn.ifrn_name[0]),
			   IFNAMSIZ))
		return -EFAULT;
	if (__get_user(data32, &u_ifreq32->ifr_ifru.ifru_data))
		return -EFAULT;
	data64 = compat_ptr(data32);

	u_ifreq64 = compat_alloc_user_space(sizeof(*u_ifreq64));

	/* Don't check these user accesses, just let that get trapped
	 * in the ioctl handler instead.
	 */
	if (copy_to_user(&u_ifreq64->ifr_ifrn.ifrn_name[0], &tmp_buf[0],
			 IFNAMSIZ))
		return -EFAULT;
	if (__put_user(data64, &u_ifreq64->ifr_ifru.ifru_data))
		return -EFAULT;

	return dev_ioctl(net, cmd, u_ifreq64);
}

static int dev_ifsioc(struct net *net, struct socket *sock,
			 unsigned int cmd, struct compat_ifreq __user *uifr32)
{
	struct ifreq __user *uifr;
	int err;

	uifr = compat_alloc_user_space(sizeof(*uifr));
	if (copy_in_user(uifr, uifr32, sizeof(*uifr32)))
		return -EFAULT;

	err = sock_do_ioctl(net, sock, cmd, (unsigned long)uifr);

	if (!err) {
		switch (cmd) {
		case SIOCGIFFLAGS:
		case SIOCGIFMETRIC:
		case SIOCGIFMTU:
		case SIOCGIFMEM:
		case SIOCGIFHWADDR:
		case SIOCGIFINDEX:
		case SIOCGIFADDR:
		case SIOCGIFBRDADDR:
		case SIOCGIFDSTADDR:
		case SIOCGIFNETMASK:
		case SIOCGIFPFLAGS:
		case SIOCGIFTXQLEN:
		case SIOCGMIIPHY:
		case SIOCGMIIREG:
			if (copy_in_user(uifr32, uifr, sizeof(*uifr32)))
				err = -EFAULT;
			break;
		}
	}
	return err;
}

static int compat_sioc_ifmap(struct net *net, unsigned int cmd,
			struct compat_ifreq __user *uifr32)
{
	struct ifreq ifr;
	struct compat_ifmap __user *uifmap32;
	mm_segment_t old_fs;
	int err;

	uifmap32 = &uifr32->ifr_ifru.ifru_map;
	err = copy_from_user(&ifr, uifr32, sizeof(ifr.ifr_name));
	err |= get_user(ifr.ifr_map.mem_start, &uifmap32->mem_start);
	err |= get_user(ifr.ifr_map.mem_end, &uifmap32->mem_end);
	err |= get_user(ifr.ifr_map.base_addr, &uifmap32->base_addr);
	err |= get_user(ifr.ifr_map.irq, &uifmap32->irq);
	err |= get_user(ifr.ifr_map.dma, &uifmap32->dma);
	err |= get_user(ifr.ifr_map.port, &uifmap32->port);
	if (err)
		return -EFAULT;

	old_fs = get_fs();
	set_fs(KERNEL_DS);
	err = dev_ioctl(net, cmd, (void  __user __force *)&ifr);
	set_fs(old_fs);

	if (cmd == SIOCGIFMAP && !err) {
		err = copy_to_user(uifr32, &ifr, sizeof(ifr.ifr_name));
		err |= put_user(ifr.ifr_map.mem_start, &uifmap32->mem_start);
		err |= put_user(ifr.ifr_map.mem_end, &uifmap32->mem_end);
		err |= put_user(ifr.ifr_map.base_addr, &uifmap32->base_addr);
		err |= put_user(ifr.ifr_map.irq, &uifmap32->irq);
		err |= put_user(ifr.ifr_map.dma, &uifmap32->dma);
		err |= put_user(ifr.ifr_map.port, &uifmap32->port);
		if (err)
			err = -EFAULT;
	}
	return err;
}

static int compat_siocshwtstamp(struct net *net, struct compat_ifreq __user *uifr32)
{
	void __user *uptr;
	compat_uptr_t uptr32;
	struct ifreq __user *uifr;

	uifr = compat_alloc_user_space(sizeof(*uifr));
	if (copy_in_user(uifr, uifr32, sizeof(struct compat_ifreq)))
		return -EFAULT;

	if (get_user(uptr32, &uifr32->ifr_data))
		return -EFAULT;

	uptr = compat_ptr(uptr32);

	if (put_user(uptr, &uifr->ifr_data))
		return -EFAULT;

	return dev_ioctl(net, SIOCSHWTSTAMP, uifr);
}

struct rtentry32 {
	u32		rt_pad1;
	struct sockaddr rt_dst;         /* target address               */
	struct sockaddr rt_gateway;     /* gateway addr (RTF_GATEWAY)   */
	struct sockaddr rt_genmask;     /* target network mask (IP)     */
	unsigned short	rt_flags;
	short		rt_pad2;
	u32		rt_pad3;
	unsigned char	rt_tos;
	unsigned char	rt_class;
	short		rt_pad4;
	short		rt_metric;      /* +1 for binary compatibility! */
	/* char * */ u32 rt_dev;        /* forcing the device at add    */
	u32		rt_mtu;         /* per route MTU/Window         */
	u32		rt_window;      /* Window clamping              */
	unsigned short  rt_irtt;        /* Initial RTT                  */
};

struct in6_rtmsg32 {
	struct in6_addr		rtmsg_dst;
	struct in6_addr		rtmsg_src;
	struct in6_addr		rtmsg_gateway;
	u32			rtmsg_type;
	u16			rtmsg_dst_len;
	u16			rtmsg_src_len;
	u32			rtmsg_metric;
	u32			rtmsg_info;
	u32			rtmsg_flags;
	s32			rtmsg_ifindex;
};

static int routing_ioctl(struct net *net, struct socket *sock,
			 unsigned int cmd, void __user *argp)
{
	int ret;
	void *r = NULL;
	struct in6_rtmsg r6;
	struct rtentry r4;
	char devname[16];
	u32 rtdev;
	mm_segment_t old_fs = get_fs();

	if (sock && sock->sk && sock->sk->sk_family == AF_INET6) { /* ipv6 */
		struct in6_rtmsg32 __user *ur6 = argp;
		ret = copy_from_user(&r6.rtmsg_dst, &(ur6->rtmsg_dst),
			3 * sizeof(struct in6_addr));
		ret |= get_user(r6.rtmsg_type, &(ur6->rtmsg_type));
		ret |= get_user(r6.rtmsg_dst_len, &(ur6->rtmsg_dst_len));
		ret |= get_user(r6.rtmsg_src_len, &(ur6->rtmsg_src_len));
		ret |= get_user(r6.rtmsg_metric, &(ur6->rtmsg_metric));
		ret |= get_user(r6.rtmsg_info, &(ur6->rtmsg_info));
		ret |= get_user(r6.rtmsg_flags, &(ur6->rtmsg_flags));
		ret |= get_user(r6.rtmsg_ifindex, &(ur6->rtmsg_ifindex));

		r = (void *) &r6;
	} else { /* ipv4 */
		struct rtentry32 __user *ur4 = argp;
		ret = copy_from_user(&r4.rt_dst, &(ur4->rt_dst),
					3 * sizeof(struct sockaddr));
		ret |= get_user(r4.rt_flags, &(ur4->rt_flags));
		ret |= get_user(r4.rt_metric, &(ur4->rt_metric));
		ret |= get_user(r4.rt_mtu, &(ur4->rt_mtu));
		ret |= get_user(r4.rt_window, &(ur4->rt_window));
		ret |= get_user(r4.rt_irtt, &(ur4->rt_irtt));
		ret |= get_user(rtdev, &(ur4->rt_dev));
		if (rtdev) {
			ret |= copy_from_user(devname, compat_ptr(rtdev), 15);
			r4.rt_dev = (char __user __force *)devname;
			devname[15] = 0;
		} else
			r4.rt_dev = NULL;

		r = (void *) &r4;
	}

	if (ret) {
		ret = -EFAULT;
		goto out;
	}

	set_fs(KERNEL_DS);
	ret = sock_do_ioctl(net, sock, cmd, (unsigned long) r);
	set_fs(old_fs);

out:
	return ret;
}

/* Since old style bridge ioctl's endup using SIOCDEVPRIVATE
 * for some operations; this forces use of the newer bridge-utils that
 * use compatible ioctls
 */
static int old_bridge_ioctl(compat_ulong_t __user *argp)
{
	compat_ulong_t tmp;

	if (get_user(tmp, argp))
		return -EFAULT;
	if (tmp == BRCTL_GET_VERSION)
		return BRCTL_VERSION + 1;
	return -EINVAL;
}

static int compat_sock_ioctl_trans(struct file *file, struct socket *sock,
			 unsigned int cmd, unsigned long arg)
{
	void __user *argp = compat_ptr(arg);
	struct sock *sk = sock->sk;
	struct net *net = sock_net(sk);

	if (cmd >= SIOCDEVPRIVATE && cmd <= (SIOCDEVPRIVATE + 15))
		return siocdevprivate_ioctl(net, cmd, argp);

	switch (cmd) {
	case SIOCSIFBR:
	case SIOCGIFBR:
		return old_bridge_ioctl(argp);
	case SIOCGIFNAME:
		return dev_ifname32(net, argp);
	case SIOCGIFCONF:
		return dev_ifconf(net, argp);
	case SIOCETHTOOL:
		return ethtool_ioctl(net, argp);
	case SIOCWANDEV:
		return compat_siocwandev(net, argp);
	case SIOCGIFMAP:
	case SIOCSIFMAP:
		return compat_sioc_ifmap(net, cmd, argp);
	case SIOCBONDENSLAVE:
	case SIOCBONDRELEASE:
	case SIOCBONDSETHWADDR:
	case SIOCBONDSLAVEINFOQUERY:
	case SIOCBONDINFOQUERY:
	case SIOCBONDCHANGEACTIVE:
		return bond_ioctl(net, cmd, argp);
	case SIOCADDRT:
	case SIOCDELRT:
		return routing_ioctl(net, sock, cmd, argp);
	case SIOCGSTAMP:
		return do_siocgstamp(net, sock, cmd, argp);
	case SIOCGSTAMPNS:
		return do_siocgstampns(net, sock, cmd, argp);
	case SIOCSHWTSTAMP:
		return compat_siocshwtstamp(net, argp);

	case FIOSETOWN:
	case SIOCSPGRP:
	case FIOGETOWN:
	case SIOCGPGRP:
	case SIOCBRADDBR:
	case SIOCBRDELBR:
	case SIOCGIFVLAN:
	case SIOCSIFVLAN:
	case SIOCADDDLCI:
	case SIOCDELDLCI:
		return sock_ioctl(file, cmd, arg);

	case SIOCGIFFLAGS:
	case SIOCSIFFLAGS:
	case SIOCGIFMETRIC:
	case SIOCSIFMETRIC:
	case SIOCGIFMTU:
	case SIOCSIFMTU:
	case SIOCGIFMEM:
	case SIOCSIFMEM:
	case SIOCGIFHWADDR:
	case SIOCSIFHWADDR:
	case SIOCADDMULTI:
	case SIOCDELMULTI:
	case SIOCGIFINDEX:
	case SIOCGIFADDR:
	case SIOCSIFADDR:
	case SIOCSIFHWBROADCAST:
	case SIOCDIFADDR:
	case SIOCGIFBRDADDR:
	case SIOCSIFBRDADDR:
	case SIOCGIFDSTADDR:
	case SIOCSIFDSTADDR:
	case SIOCGIFNETMASK:
	case SIOCSIFNETMASK:
	case SIOCSIFPFLAGS:
	case SIOCGIFPFLAGS:
	case SIOCGIFTXQLEN:
	case SIOCSIFTXQLEN:
	case SIOCBRADDIF:
	case SIOCBRDELIF:
	case SIOCSIFNAME:
	case SIOCGMIIPHY:
	case SIOCGMIIREG:
	case SIOCSMIIREG:
		return dev_ifsioc(net, sock, cmd, argp);

	case SIOCSARP:
	case SIOCGARP:
	case SIOCDARP:
	case SIOCATMARK:
		return sock_do_ioctl(net, sock, cmd, arg);
	}

	return -ENOIOCTLCMD;
}

static long compat_sock_ioctl(struct file *file, unsigned int cmd,
			      unsigned long arg)
{
	struct socket *sock = file->private_data;
	int ret = -ENOIOCTLCMD;
	struct sock *sk;
	struct net *net;

	sk = sock->sk;
	net = sock_net(sk);

	if (sock->ops->compat_ioctl)
		ret = sock->ops->compat_ioctl(sock, cmd, arg);

	if (ret == -ENOIOCTLCMD &&
	    (cmd >= SIOCIWFIRST && cmd <= SIOCIWLAST))
		ret = compat_wext_handle_ioctl(net, cmd, arg);

	if (ret == -ENOIOCTLCMD)
		ret = compat_sock_ioctl_trans(file, sock, cmd, arg);

	return ret;
}
#endif

int kernel_bind(struct socket *sock, struct sockaddr *addr, int addrlen)
{
	return sock->ops->bind(sock, addr, addrlen);
}
EXPORT_SYMBOL(kernel_bind);

int kernel_listen(struct socket *sock, int backlog)
{
	return sock->ops->listen(sock, backlog);
}
EXPORT_SYMBOL(kernel_listen);

int kernel_accept(struct socket *sock, struct socket **newsock, int flags)
{
	struct sock *sk = sock->sk;
	int err;

	err = sock_create_lite(sk->sk_family, sk->sk_type, sk->sk_protocol,
			       newsock);
	if (err < 0)
		goto done;

	err = sock->ops->accept(sock, *newsock, flags);
	if (err < 0) {
		sock_release(*newsock);
		*newsock = NULL;
		goto done;
	}

	(*newsock)->ops = sock->ops;
	__module_get((*newsock)->ops->owner);

done:
	return err;
}
EXPORT_SYMBOL(kernel_accept);

int kernel_connect(struct socket *sock, struct sockaddr *addr, int addrlen,
		   int flags)
{
	return sock->ops->connect(sock, addr, addrlen, flags);
}
EXPORT_SYMBOL(kernel_connect);

int kernel_getsockname(struct socket *sock, struct sockaddr *addr,
			 int *addrlen)
{
	return sock->ops->getname(sock, addr, addrlen, 0);
}
EXPORT_SYMBOL(kernel_getsockname);

int kernel_getpeername(struct socket *sock, struct sockaddr *addr,
			 int *addrlen)
{
	return sock->ops->getname(sock, addr, addrlen, 1);
}
EXPORT_SYMBOL(kernel_getpeername);

int kernel_getsockopt(struct socket *sock, int level, int optname,
			char *optval, int *optlen)
{
	mm_segment_t oldfs = get_fs();
	char __user *uoptval;
	int __user *uoptlen;
	int err;

	uoptval = (char __user __force *) optval;
	uoptlen = (int __user __force *) optlen;

	set_fs(KERNEL_DS);
	if (level == SOL_SOCKET)
		err = sock_getsockopt(sock, level, optname, uoptval, uoptlen);
	else
		err = sock->ops->getsockopt(sock, level, optname, uoptval,
					    uoptlen);
	set_fs(oldfs);
	return err;
}
EXPORT_SYMBOL(kernel_getsockopt);

int kernel_setsockopt(struct socket *sock, int level, int optname,
			char *optval, unsigned int optlen)
{
	mm_segment_t oldfs = get_fs();
	char __user *uoptval;
	int err;

	uoptval = (char __user __force *) optval;

	set_fs(KERNEL_DS);
	if (level == SOL_SOCKET)
		err = sock_setsockopt(sock, level, optname, uoptval, optlen);
	else
		err = sock->ops->setsockopt(sock, level, optname, uoptval,
					    optlen);
	set_fs(oldfs);
	return err;
}
EXPORT_SYMBOL(kernel_setsockopt);

int kernel_sendpage(struct socket *sock, struct page *page, int offset,
		    size_t size, int flags)
{
	if (sock->ops->sendpage)
		return sock->ops->sendpage(sock, page, offset, size, flags);

	return sock_no_sendpage(sock, page, offset, size, flags);
}
EXPORT_SYMBOL(kernel_sendpage);

int kernel_sock_ioctl(struct socket *sock, int cmd, unsigned long arg)
{
	mm_segment_t oldfs = get_fs();
	int err;

	set_fs(KERNEL_DS);
	err = sock->ops->ioctl(sock, cmd, arg);
	set_fs(oldfs);

	return err;
}
EXPORT_SYMBOL(kernel_sock_ioctl);

int kernel_sock_shutdown(struct socket *sock, enum sock_shutdown_cmd how)
{
	return sock->ops->shutdown(sock, how);
}
EXPORT_SYMBOL(kernel_sock_shutdown);<|MERGE_RESOLUTION|>--- conflicted
+++ resolved
@@ -2002,10 +2002,6 @@
 	unsigned int name_len;
 };
 
-<<<<<<< HEAD
-static int ___sys_sendmsg(struct socket *sock_noaddr, struct socket *sock_addr,
-			 struct msghdr __user *msg,
-=======
 static int copy_msghdr_from_user(struct msghdr *kmsg,
 				 struct msghdr __user *umsg)
 {
@@ -2016,8 +2012,8 @@
 	return 0;
 }
 
-static int ___sys_sendmsg(struct socket *sock, struct msghdr __user *msg,
->>>>>>> 07ecf162
+static int ___sys_sendmsg(struct socket *sock_noaddr, struct socket *sock_addr,
+			 struct msghdr __user *msg,
 			 struct msghdr *msg_sys, unsigned int flags,
 			 struct used_address *used_address)
 {
@@ -2036,19 +2032,14 @@
 	if (MSG_CMSG_COMPAT & flags) {
 		if (get_compat_msghdr(msg_sys, msg_compat))
 			return -EFAULT;
-<<<<<<< HEAD
-	} else if (copy_from_user(msg_sys, msg, sizeof(struct msghdr)))
-		return -EFAULT;
-	sock = (msg_sys->msg_name ? sock_addr : sock_noaddr);
-	if (!sock)
-		return -ENOTCAPABLE;
-=======
 	} else {
 		err = copy_msghdr_from_user(msg_sys, msg);
 		if (err)
 			return err;
 	}
->>>>>>> 07ecf162
+	sock = (msg_sys->msg_name ? sock_addr : sock_noaddr);
+	if (!sock)
+		return -ENOTCAPABLE;
 
 	if (msg_sys->msg_iovlen > UIO_FASTIOV) {
 		err = -EMSGSIZE;
