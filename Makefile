VERSION = 3
<<<<<<< HEAD
PATCHLEVEL = 11
=======
PATCHLEVEL = 13
>>>>>>> 07ecf162
SUBLEVEL = 1
EXTRAVERSION =
NAME = One Giant Leap for Frogkind

# *DOCUMENTATION*
# To see a list of typical targets execute "make help"
# More info can be located in ./README
# Comments in this file are targeted only to the developer, do not
# expect to learn how to build the kernel reading this file.

# Do not:
# o  use make's built-in rules and variables
#    (this increases performance and avoids hard-to-debug behaviour);
# o  print "Entering directory ...";
MAKEFLAGS += -rR --no-print-directory

# Avoid funny character set dependencies
unexport LC_ALL
LC_COLLATE=C
LC_NUMERIC=C
export LC_COLLATE LC_NUMERIC

# Avoid interference with shell env settings
unexport GREP_OPTIONS

# We are using a recursive build, so we need to do a little thinking
# to get the ordering right.
#
# Most importantly: sub-Makefiles should only ever modify files in
# their own directory. If in some directory we have a dependency on
# a file in another dir (which doesn't happen often, but it's often
# unavoidable when linking the built-in.o targets which finally
# turn into vmlinux), we will call a sub make in that other dir, and
# after that we are sure that everything which is in that other dir
# is now up to date.
#
# The only cases where we need to modify files which have global
# effects are thus separated out and done before the recursive
# descending is started. They are now explicitly listed as the
# prepare rule.

# To put more focus on warnings, be less verbose as default
# Use 'make V=1' to see the full commands

ifeq ("$(origin V)", "command line")
  KBUILD_VERBOSE = $(V)
endif
ifndef KBUILD_VERBOSE
  KBUILD_VERBOSE = 0
endif

# Call a source code checker (by default, "sparse") as part of the
# C compilation.
#
# Use 'make C=1' to enable checking of only re-compiled files.
# Use 'make C=2' to enable checking of *all* source files, regardless
# of whether they are re-compiled or not.
#
# See the file "Documentation/sparse.txt" for more details, including
# where to get the "sparse" utility.

ifeq ("$(origin C)", "command line")
  KBUILD_CHECKSRC = $(C)
endif
ifndef KBUILD_CHECKSRC
  KBUILD_CHECKSRC = 0
endif

# Use make M=dir to specify directory of external module to build
# Old syntax make ... SUBDIRS=$PWD is still supported
# Setting the environment variable KBUILD_EXTMOD take precedence
ifdef SUBDIRS
  KBUILD_EXTMOD ?= $(SUBDIRS)
endif

ifeq ("$(origin M)", "command line")
  KBUILD_EXTMOD := $(M)
endif

# kbuild supports saving output files in a separate directory.
# To locate output files in a separate directory two syntaxes are supported.
# In both cases the working directory must be the root of the kernel src.
# 1) O=
# Use "make O=dir/to/store/output/files/"
#
# 2) Set KBUILD_OUTPUT
# Set the environment variable KBUILD_OUTPUT to point to the directory
# where the output files shall be placed.
# export KBUILD_OUTPUT=dir/to/store/output/files/
# make
#
# The O= assignment takes precedence over the KBUILD_OUTPUT environment
# variable.


# KBUILD_SRC is set on invocation of make in OBJ directory
# KBUILD_SRC is not intended to be used by the regular user (for now)
ifeq ($(KBUILD_SRC),)

# OK, Make called in directory where kernel src resides
# Do we want to locate output files in a separate directory?
ifeq ("$(origin O)", "command line")
  KBUILD_OUTPUT := $(O)
endif

ifeq ("$(origin W)", "command line")
  export KBUILD_ENABLE_EXTRA_GCC_CHECKS := $(W)
endif

# That's our default target when none is given on the command line
PHONY := _all
_all:

# Cancel implicit rules on top Makefile
$(CURDIR)/Makefile Makefile: ;

ifneq ($(KBUILD_OUTPUT),)
# Invoke a second make in the output directory, passing relevant variables
# check that the output directory actually exists
saved-output := $(KBUILD_OUTPUT)
KBUILD_OUTPUT := $(shell cd $(KBUILD_OUTPUT) && /bin/pwd)
$(if $(KBUILD_OUTPUT),, \
     $(error output directory "$(saved-output)" does not exist))

PHONY += $(MAKECMDGOALS) sub-make

$(filter-out _all sub-make $(CURDIR)/Makefile, $(MAKECMDGOALS)) _all: sub-make
	@:

sub-make: FORCE
	$(if $(KBUILD_VERBOSE:1=),@)$(MAKE) -C $(KBUILD_OUTPUT) \
	KBUILD_SRC=$(CURDIR) \
	KBUILD_EXTMOD="$(KBUILD_EXTMOD)" -f $(CURDIR)/Makefile \
	$(filter-out _all sub-make,$(MAKECMDGOALS))

# Leave processing to above invocation of make
skip-makefile := 1
endif # ifneq ($(KBUILD_OUTPUT),)
endif # ifeq ($(KBUILD_SRC),)

# We process the rest of the Makefile if this is the final invocation of make
ifeq ($(skip-makefile),)

# If building an external module we do not care about the all: rule
# but instead _all depend on modules
PHONY += all
ifeq ($(KBUILD_EXTMOD),)
_all: all
else
_all: modules
endif

srctree		:= $(if $(KBUILD_SRC),$(KBUILD_SRC),$(CURDIR))
objtree		:= $(CURDIR)
src		:= $(srctree)
obj		:= $(objtree)

VPATH		:= $(srctree)$(if $(KBUILD_EXTMOD),:$(KBUILD_EXTMOD))

export srctree objtree VPATH


# SUBARCH tells the usermode build what the underlying arch is.  That is set
# first, and if a usermode build is happening, the "ARCH=um" on the command
# line overrides the setting of ARCH below.  If a native build is happening,
# then ARCH is assigned, getting whatever value it gets normally, and 
# SUBARCH is subsequently ignored.

SUBARCH := $(shell uname -m | sed -e s/i.86/x86/ -e s/x86_64/x86/ \
				  -e s/sun4u/sparc64/ \
				  -e s/arm.*/arm/ -e s/sa110/arm/ \
				  -e s/s390x/s390/ -e s/parisc64/parisc/ \
				  -e s/ppc.*/powerpc/ -e s/mips.*/mips/ \
				  -e s/sh[234].*/sh/ -e s/aarch64.*/arm64/ )

# Cross compiling and selecting different set of gcc/bin-utils
# ---------------------------------------------------------------------------
#
# When performing cross compilation for other architectures ARCH shall be set
# to the target architecture. (See arch/* for the possibilities).
# ARCH can be set during invocation of make:
# make ARCH=ia64
# Another way is to have ARCH set in the environment.
# The default ARCH is the host where make is executed.

# CROSS_COMPILE specify the prefix used for all executables used
# during compilation. Only gcc and related bin-utils executables
# are prefixed with $(CROSS_COMPILE).
# CROSS_COMPILE can be set on the command line
# make CROSS_COMPILE=ia64-linux-
# Alternatively CROSS_COMPILE can be set in the environment.
# A third alternative is to store a setting in .config so that plain
# "make" in the configured kernel build directory always uses that.
# Default value for CROSS_COMPILE is not to prefix executables
# Note: Some architectures assign CROSS_COMPILE in their arch/*/Makefile
ARCH		?= $(SUBARCH)
CROSS_COMPILE	?= $(CONFIG_CROSS_COMPILE:"%"=%)

# Architecture as present in compile.h
UTS_MACHINE 	:= $(ARCH)
SRCARCH 	:= $(ARCH)

# Additional ARCH settings for x86
ifeq ($(ARCH),i386)
        SRCARCH := x86
endif
ifeq ($(ARCH),x86_64)
        SRCARCH := x86
endif

# Additional ARCH settings for sparc
ifeq ($(ARCH),sparc32)
       SRCARCH := sparc
endif
ifeq ($(ARCH),sparc64)
       SRCARCH := sparc
endif

# Additional ARCH settings for sh
ifeq ($(ARCH),sh64)
       SRCARCH := sh
endif

# Additional ARCH settings for tile
ifeq ($(ARCH),tilepro)
       SRCARCH := tile
endif
ifeq ($(ARCH),tilegx)
       SRCARCH := tile
endif

# Where to locate arch specific headers
hdr-arch  := $(SRCARCH)

KCONFIG_CONFIG	?= .config
export KCONFIG_CONFIG

# SHELL used by kbuild
CONFIG_SHELL := $(shell if [ -x "$$BASH" ]; then echo $$BASH; \
	  else if [ -x /bin/bash ]; then echo /bin/bash; \
	  else echo sh; fi ; fi)

HOSTCC       = gcc
HOSTCXX      = g++
HOSTCFLAGS   = -Wall -Wmissing-prototypes -Wstrict-prototypes -O2 -fomit-frame-pointer
HOSTCXXFLAGS = -O2

# Decide whether to build built-in, modular, or both.
# Normally, just do built-in.

KBUILD_MODULES :=
KBUILD_BUILTIN := 1

#	If we have only "make modules", don't compile built-in objects.
#	When we're building modules with modversions, we need to consider
#	the built-in objects during the descend as well, in order to
#	make sure the checksums are up to date before we record them.

ifeq ($(MAKECMDGOALS),modules)
  KBUILD_BUILTIN := $(if $(CONFIG_MODVERSIONS),1)
endif

#	If we have "make <whatever> modules", compile modules
#	in addition to whatever we do anyway.
#	Just "make" or "make all" shall build modules as well

ifneq ($(filter all _all modules,$(MAKECMDGOALS)),)
  KBUILD_MODULES := 1
endif

ifeq ($(MAKECMDGOALS),)
  KBUILD_MODULES := 1
endif

export KBUILD_MODULES KBUILD_BUILTIN
export KBUILD_CHECKSRC KBUILD_SRC KBUILD_EXTMOD

# Beautify output
# ---------------------------------------------------------------------------
#
# Normally, we echo the whole command before executing it. By making
# that echo $($(quiet)$(cmd)), we now have the possibility to set
# $(quiet) to choose other forms of output instead, e.g.
#
#         quiet_cmd_cc_o_c = Compiling $(RELDIR)/$@
#         cmd_cc_o_c       = $(CC) $(c_flags) -c -o $@ $<
#
# If $(quiet) is empty, the whole command will be printed.
# If it is set to "quiet_", only the short version will be printed. 
# If it is set to "silent_", nothing will be printed at all, since
# the variable $(silent_cmd_cc_o_c) doesn't exist.
#
# A simple variant is to prefix commands with $(Q) - that's useful
# for commands that shall be hidden in non-verbose mode.
#
#	$(Q)ln $@ :<
#
# If KBUILD_VERBOSE equals 0 then the above command will be hidden.
# If KBUILD_VERBOSE equals 1 then the above command is displayed.

ifeq ($(KBUILD_VERBOSE),1)
  quiet =
  Q =
else
  quiet=quiet_
  Q = @
endif

# If the user is running make -s (silent mode), suppress echoing of
# commands

ifneq ($(filter s% -s%,$(MAKEFLAGS)),)
  quiet=silent_
endif

export quiet Q KBUILD_VERBOSE


# Look for make include files relative to root of kernel src
MAKEFLAGS += --include-dir=$(srctree)

# We need some generic definitions (do not try to remake the file).
$(srctree)/scripts/Kbuild.include: ;
include $(srctree)/scripts/Kbuild.include

# Make variables (CC, etc...)

AS		= $(CROSS_COMPILE)as
LD		= $(CROSS_COMPILE)ld
CC		= $(CROSS_COMPILE)gcc
CPP		= $(CC) -E
AR		= $(CROSS_COMPILE)ar
NM		= $(CROSS_COMPILE)nm
STRIP		= $(CROSS_COMPILE)strip
OBJCOPY		= $(CROSS_COMPILE)objcopy
OBJDUMP		= $(CROSS_COMPILE)objdump
AWK		= awk
GENKSYMS	= scripts/genksyms/genksyms
INSTALLKERNEL  := installkernel
DEPMOD		= /sbin/depmod
PERL		= perl
CHECK		= sparse

CHECKFLAGS     := -D__linux__ -Dlinux -D__STDC__ -Dunix -D__unix__ \
		  -Wbitwise -Wno-return-void $(CF)
CFLAGS_MODULE   =
AFLAGS_MODULE   =
LDFLAGS_MODULE  =
CFLAGS_KERNEL	=
AFLAGS_KERNEL	=
CFLAGS_GCOV	= -fprofile-arcs -ftest-coverage


# Use USERINCLUDE when you must reference the UAPI directories only.
USERINCLUDE    := \
		-I$(srctree)/arch/$(hdr-arch)/include/uapi \
		-Iarch/$(hdr-arch)/include/generated/uapi \
		-I$(srctree)/include/uapi \
		-Iinclude/generated/uapi \
                -include $(srctree)/include/linux/kconfig.h

# Use LINUXINCLUDE when you must reference the include/ directory.
# Needed to be compatible with the O= option
LINUXINCLUDE    := \
		-I$(srctree)/arch/$(hdr-arch)/include \
		-Iarch/$(hdr-arch)/include/generated \
		$(if $(KBUILD_SRC), -I$(srctree)/include) \
		-Iinclude \
		$(USERINCLUDE)

KBUILD_CPPFLAGS := -D__KERNEL__

KBUILD_CFLAGS   := -Wall -Wundef -Wstrict-prototypes -Wno-trigraphs \
		   -fno-strict-aliasing -fno-common \
		   -Werror-implicit-function-declaration \
		   -Wno-format-security \
		   -fno-delete-null-pointer-checks
KBUILD_AFLAGS_KERNEL :=
KBUILD_CFLAGS_KERNEL :=
KBUILD_AFLAGS   := -D__ASSEMBLY__
KBUILD_AFLAGS_MODULE  := -DMODULE
KBUILD_CFLAGS_MODULE  := -DMODULE
KBUILD_LDFLAGS_MODULE := -T $(srctree)/scripts/module-common.lds

# Read KERNELRELEASE from include/config/kernel.release (if it exists)
KERNELRELEASE = $(shell cat include/config/kernel.release 2> /dev/null)
KERNELVERSION = $(VERSION)$(if $(PATCHLEVEL),.$(PATCHLEVEL)$(if $(SUBLEVEL),.$(SUBLEVEL)))$(EXTRAVERSION)

export VERSION PATCHLEVEL SUBLEVEL KERNELRELEASE KERNELVERSION
export ARCH SRCARCH CONFIG_SHELL HOSTCC HOSTCFLAGS CROSS_COMPILE AS LD CC
export CPP AR NM STRIP OBJCOPY OBJDUMP
export MAKE AWK GENKSYMS INSTALLKERNEL PERL UTS_MACHINE
export HOSTCXX HOSTCXXFLAGS LDFLAGS_MODULE CHECK CHECKFLAGS

export KBUILD_CPPFLAGS NOSTDINC_FLAGS LINUXINCLUDE OBJCOPYFLAGS LDFLAGS
export KBUILD_CFLAGS CFLAGS_KERNEL CFLAGS_MODULE CFLAGS_GCOV
export KBUILD_AFLAGS AFLAGS_KERNEL AFLAGS_MODULE
export KBUILD_AFLAGS_MODULE KBUILD_CFLAGS_MODULE KBUILD_LDFLAGS_MODULE
export KBUILD_AFLAGS_KERNEL KBUILD_CFLAGS_KERNEL
export KBUILD_ARFLAGS

# When compiling out-of-tree modules, put MODVERDIR in the module
# tree rather than in the kernel tree. The kernel tree might
# even be read-only.
export MODVERDIR := $(if $(KBUILD_EXTMOD),$(firstword $(KBUILD_EXTMOD))/).tmp_versions

# Files to ignore in find ... statements

RCS_FIND_IGNORE := \( -name SCCS -o -name BitKeeper -o -name .svn -o -name CVS \
		   -o -name .pc -o -name .hg -o -name .git \) -prune -o
export RCS_TAR_IGNORE := --exclude SCCS --exclude BitKeeper --exclude .svn \
			 --exclude CVS --exclude .pc --exclude .hg --exclude .git

# ===========================================================================
# Rules shared between *config targets and build targets

# Basic helpers built in scripts/
PHONY += scripts_basic
scripts_basic:
	$(Q)$(MAKE) $(build)=scripts/basic
	$(Q)rm -f .tmp_quiet_recordmcount

# To avoid any implicit rule to kick in, define an empty command.
scripts/basic/%: scripts_basic ;

PHONY += outputmakefile
# outputmakefile generates a Makefile in the output directory, if using a
# separate output directory. This allows convenient use of make in the
# output directory.
outputmakefile:
ifneq ($(KBUILD_SRC),)
	$(Q)ln -fsn $(srctree) source
	$(Q)$(CONFIG_SHELL) $(srctree)/scripts/mkmakefile \
	    $(srctree) $(objtree) $(VERSION) $(PATCHLEVEL)
endif

# Support for using generic headers in asm-generic
PHONY += asm-generic
asm-generic:
	$(Q)$(MAKE) -f $(srctree)/scripts/Makefile.asm-generic \
	            src=asm obj=arch/$(SRCARCH)/include/generated/asm
	$(Q)$(MAKE) -f $(srctree)/scripts/Makefile.asm-generic \
	            src=uapi/asm obj=arch/$(SRCARCH)/include/generated/uapi/asm

# To make sure we do not include .config for any of the *config targets
# catch them early, and hand them over to scripts/kconfig/Makefile
# It is allowed to specify more targets when calling make, including
# mixing *config targets and build targets.
# For example 'make oldconfig all'.
# Detect when mixed targets is specified, and make a second invocation
# of make so .config is not included in this case either (for *config).

version_h := include/generated/uapi/linux/version.h

no-dot-config-targets := clean mrproper distclean \
			 cscope gtags TAGS tags help %docs check% coccicheck \
			 $(version_h) headers_% archheaders archscripts \
			 kernelversion %src-pkg

config-targets := 0
mixed-targets  := 0
dot-config     := 1

ifneq ($(filter $(no-dot-config-targets), $(MAKECMDGOALS)),)
	ifeq ($(filter-out $(no-dot-config-targets), $(MAKECMDGOALS)),)
		dot-config := 0
	endif
endif

ifeq ($(KBUILD_EXTMOD),)
        ifneq ($(filter config %config,$(MAKECMDGOALS)),)
                config-targets := 1
                ifneq ($(filter-out config %config,$(MAKECMDGOALS)),)
                        mixed-targets := 1
                endif
        endif
endif

ifeq ($(mixed-targets),1)
# ===========================================================================
# We're called with mixed targets (*config and build targets).
# Handle them one by one.

%:: FORCE
	$(Q)$(MAKE) -C $(srctree) KBUILD_SRC= $@

else
ifeq ($(config-targets),1)
# ===========================================================================
# *config targets only - make sure prerequisites are updated, and descend
# in scripts/kconfig to make the *config target

# Read arch specific Makefile to set KBUILD_DEFCONFIG as needed.
# KBUILD_DEFCONFIG may point out an alternative default configuration
# used for 'make defconfig'
include $(srctree)/arch/$(SRCARCH)/Makefile
export KBUILD_DEFCONFIG KBUILD_KCONFIG

config: scripts_basic outputmakefile FORCE
	$(Q)mkdir -p include/linux include/config
	$(Q)$(MAKE) $(build)=scripts/kconfig $@

%config: scripts_basic outputmakefile FORCE
	$(Q)mkdir -p include/linux include/config
	$(Q)$(MAKE) $(build)=scripts/kconfig $@

else
# ===========================================================================
# Build targets only - this includes vmlinux, arch specific targets, clean
# targets and others. In general all targets except *config targets.

ifeq ($(KBUILD_EXTMOD),)
# Additional helpers built in scripts/
# Carefully list dependencies so we do not try to build scripts twice
# in parallel
PHONY += scripts
scripts: scripts_basic include/config/auto.conf include/config/tristate.conf \
	 asm-generic
	$(Q)$(MAKE) $(build)=$(@)

# Objects we will link into vmlinux / subdirs we need to visit
init-y		:= init/
drivers-y	:= drivers/ sound/ firmware/
net-y		:= net/
libs-y		:= lib/
core-y		:= usr/
endif # KBUILD_EXTMOD

ifeq ($(dot-config),1)
# Read in config
-include include/config/auto.conf

ifeq ($(KBUILD_EXTMOD),)
# Read in dependencies to all Kconfig* files, make sure to run
# oldconfig if changes are detected.
-include include/config/auto.conf.cmd

# To avoid any implicit rule to kick in, define an empty command
$(KCONFIG_CONFIG) include/config/auto.conf.cmd: ;

# If .config is newer than include/config/auto.conf, someone tinkered
# with it and forgot to run make oldconfig.
# if auto.conf.cmd is missing then we are probably in a cleaned tree so
# we execute the config step to be sure to catch updated Kconfig files
include/config/%.conf: $(KCONFIG_CONFIG) include/config/auto.conf.cmd
	$(Q)$(MAKE) -f $(srctree)/Makefile silentoldconfig
else
# external modules needs include/generated/autoconf.h and include/config/auto.conf
# but do not care if they are up-to-date. Use auto.conf to trigger the test
PHONY += include/config/auto.conf

include/config/auto.conf:
	$(Q)test -e include/generated/autoconf.h -a -e $@ || (		\
	echo >&2;							\
	echo >&2 "  ERROR: Kernel configuration is invalid.";		\
	echo >&2 "         include/generated/autoconf.h or $@ are missing.";\
	echo >&2 "         Run 'make oldconfig && make prepare' on kernel src to fix it.";	\
	echo >&2 ;							\
	/bin/false)

endif # KBUILD_EXTMOD

else
# Dummy target needed, because used as prerequisite
include/config/auto.conf: ;
endif # $(dot-config)

# The all: target is the default when no target is given on the
# command line.
# This allow a user to issue only 'make' to build a kernel including modules
# Defaults to vmlinux, but the arch makefile usually adds further targets
all: vmlinux

ifdef CONFIG_CC_OPTIMIZE_FOR_SIZE
KBUILD_CFLAGS	+= -Os $(call cc-disable-warning,maybe-uninitialized,)
else
KBUILD_CFLAGS	+= -O2
endif

include $(srctree)/arch/$(SRCARCH)/Makefile

ifdef CONFIG_READABLE_ASM
# Disable optimizations that make assembler listings hard to read.
# reorder blocks reorders the control in the function
# ipa clone creates specialized cloned functions
# partial inlining inlines only parts of functions
KBUILD_CFLAGS += $(call cc-option,-fno-reorder-blocks,) \
                 $(call cc-option,-fno-ipa-cp-clone,) \
                 $(call cc-option,-fno-partial-inlining)
endif

ifneq ($(CONFIG_FRAME_WARN),0)
KBUILD_CFLAGS += $(call cc-option,-Wframe-larger-than=${CONFIG_FRAME_WARN})
endif

# Force gcc to behave correct even for buggy distributions
ifndef CONFIG_CC_STACKPROTECTOR
KBUILD_CFLAGS += $(call cc-option, -fno-stack-protector)
endif

# This warning generated too much noise in a regular build.
# Use make W=1 to enable this warning (see scripts/Makefile.build)
KBUILD_CFLAGS += $(call cc-disable-warning, unused-but-set-variable)

ifdef CONFIG_FRAME_POINTER
KBUILD_CFLAGS	+= -fno-omit-frame-pointer -fno-optimize-sibling-calls
else
# Some targets (ARM with Thumb2, for example), can't be built with frame
# pointers.  For those, we don't have FUNCTION_TRACER automatically
# select FRAME_POINTER.  However, FUNCTION_TRACER adds -pg, and this is
# incompatible with -fomit-frame-pointer with current GCC, so we don't use
# -fomit-frame-pointer with FUNCTION_TRACER.
ifndef CONFIG_FUNCTION_TRACER
KBUILD_CFLAGS	+= -fomit-frame-pointer
endif
endif

ifdef CONFIG_DEBUG_INFO
KBUILD_CFLAGS	+= -g
KBUILD_AFLAGS	+= -gdwarf-2
endif

ifdef CONFIG_DEBUG_INFO_REDUCED
KBUILD_CFLAGS 	+= $(call cc-option, -femit-struct-debug-baseonly) \
		   $(call cc-option,-fno-var-tracking)
endif

ifdef CONFIG_FUNCTION_TRACER
ifdef CONFIG_HAVE_FENTRY
CC_USING_FENTRY	:= $(call cc-option, -mfentry -DCC_USING_FENTRY)
endif
KBUILD_CFLAGS	+= -pg $(CC_USING_FENTRY)
KBUILD_AFLAGS	+= $(CC_USING_FENTRY)
ifdef CONFIG_DYNAMIC_FTRACE
	ifdef CONFIG_HAVE_C_RECORDMCOUNT
		BUILD_C_RECORDMCOUNT := y
		export BUILD_C_RECORDMCOUNT
	endif
endif
endif

# We trigger additional mismatches with less inlining
ifdef CONFIG_DEBUG_SECTION_MISMATCH
KBUILD_CFLAGS += $(call cc-option, -fno-inline-functions-called-once)
endif

# arch Makefile may override CC so keep this after arch Makefile is included
NOSTDINC_FLAGS += -nostdinc -isystem $(shell $(CC) -print-file-name=include)
CHECKFLAGS     += $(NOSTDINC_FLAGS)

# warn about C99 declaration after statement
KBUILD_CFLAGS += $(call cc-option,-Wdeclaration-after-statement,)

# disable pointer signed / unsigned warnings in gcc 4.0
KBUILD_CFLAGS += $(call cc-disable-warning, pointer-sign)

# disable invalid "can't wrap" optimizations for signed / pointers
KBUILD_CFLAGS	+= $(call cc-option,-fno-strict-overflow)

# conserve stack if available
KBUILD_CFLAGS   += $(call cc-option,-fconserve-stack)

# disallow errors like 'EXPORT_GPL(foo);' with missing header
KBUILD_CFLAGS   += $(call cc-option,-Werror=implicit-int)

# require functions to have arguments in prototypes, not empty 'int foo()'
KBUILD_CFLAGS   += $(call cc-option,-Werror=strict-prototypes)

# use the deterministic mode of AR if available
KBUILD_ARFLAGS := $(call ar-option,D)

# check for 'asm goto'
ifeq ($(shell $(CONFIG_SHELL) $(srctree)/scripts/gcc-goto.sh $(CC)), y)
	KBUILD_CFLAGS += -DCC_HAVE_ASM_GOTO
endif

# Add user supplied CPPFLAGS, AFLAGS and CFLAGS as the last assignments
KBUILD_CPPFLAGS += $(KCPPFLAGS)
KBUILD_AFLAGS += $(KAFLAGS)
KBUILD_CFLAGS += $(KCFLAGS)

# Use --build-id when available.
LDFLAGS_BUILD_ID = $(patsubst -Wl$(comma)%,%,\
			      $(call cc-ldoption, -Wl$(comma)--build-id,))
KBUILD_LDFLAGS_MODULE += $(LDFLAGS_BUILD_ID)
LDFLAGS_vmlinux += $(LDFLAGS_BUILD_ID)

ifeq ($(CONFIG_STRIP_ASM_SYMS),y)
LDFLAGS_vmlinux	+= $(call ld-option, -X,)
endif

# Default kernel image to build when no specific target is given.
# KBUILD_IMAGE may be overruled on the command line or
# set in the environment
# Also any assignments in arch/$(ARCH)/Makefile take precedence over
# this default value
export KBUILD_IMAGE ?= vmlinux

#
# INSTALL_PATH specifies where to place the updated kernel and system map
# images. Default is /boot, but you can set it to other values
export	INSTALL_PATH ?= /boot

#
# INSTALL_MOD_PATH specifies a prefix to MODLIB for module directory
# relocations required by build roots.  This is not defined in the
# makefile but the argument can be passed to make if needed.
#

MODLIB	= $(INSTALL_MOD_PATH)/lib/modules/$(KERNELRELEASE)
export MODLIB

#
#  INSTALL_MOD_STRIP, if defined, will cause modules to be
#  stripped after they are installed.  If INSTALL_MOD_STRIP is '1', then
#  the default option --strip-debug will be used.  Otherwise,
#  INSTALL_MOD_STRIP value will be used as the options to the strip command.

ifdef INSTALL_MOD_STRIP
ifeq ($(INSTALL_MOD_STRIP),1)
mod_strip_cmd = $(STRIP) --strip-debug
else
mod_strip_cmd = $(STRIP) $(INSTALL_MOD_STRIP)
endif # INSTALL_MOD_STRIP=1
else
mod_strip_cmd = true
endif # INSTALL_MOD_STRIP
export mod_strip_cmd

# Select initial ramdisk compression format, default is gzip(1).
# This shall be used by the dracut(8) tool while creating an initramfs image.
#
INITRD_COMPRESS-y                  := gzip
INITRD_COMPRESS-$(CONFIG_RD_BZIP2) := bzip2
INITRD_COMPRESS-$(CONFIG_RD_LZMA)  := lzma
INITRD_COMPRESS-$(CONFIG_RD_XZ)    := xz
INITRD_COMPRESS-$(CONFIG_RD_LZO)   := lzo
INITRD_COMPRESS-$(CONFIG_RD_LZ4)   := lz4
# do not export INITRD_COMPRESS, since we didn't actually
# choose a sane default compression above.
# export INITRD_COMPRESS := $(INITRD_COMPRESS-y)

ifdef CONFIG_MODULE_SIG_ALL
MODSECKEY = ./signing_key.priv
MODPUBKEY = ./signing_key.x509
export MODPUBKEY
mod_sign_cmd = perl $(srctree)/scripts/sign-file $(CONFIG_MODULE_SIG_HASH) $(MODSECKEY) $(MODPUBKEY)
else
mod_sign_cmd = true
endif
export mod_sign_cmd


ifeq ($(KBUILD_EXTMOD),)
core-y		+= kernel/ mm/ fs/ ipc/ security/ crypto/ block/

vmlinux-dirs	:= $(patsubst %/,%,$(filter %/, $(init-y) $(init-m) \
		     $(core-y) $(core-m) $(drivers-y) $(drivers-m) \
		     $(net-y) $(net-m) $(libs-y) $(libs-m)))

vmlinux-alldirs	:= $(sort $(vmlinux-dirs) $(patsubst %/,%,$(filter %/, \
		     $(init-n) $(init-) \
		     $(core-n) $(core-) $(drivers-n) $(drivers-) \
		     $(net-n)  $(net-)  $(libs-n)    $(libs-))))

init-y		:= $(patsubst %/, %/built-in.o, $(init-y))
core-y		:= $(patsubst %/, %/built-in.o, $(core-y))
drivers-y	:= $(patsubst %/, %/built-in.o, $(drivers-y))
net-y		:= $(patsubst %/, %/built-in.o, $(net-y))
libs-y1		:= $(patsubst %/, %/lib.a, $(libs-y))
libs-y2		:= $(patsubst %/, %/built-in.o, $(libs-y))
libs-y		:= $(libs-y1) $(libs-y2)

# Externally visible symbols (used by link-vmlinux.sh)
export KBUILD_VMLINUX_INIT := $(head-y) $(init-y)
export KBUILD_VMLINUX_MAIN := $(core-y) $(libs-y) $(drivers-y) $(net-y)
export KBUILD_LDS          := arch/$(SRCARCH)/kernel/vmlinux.lds
export LDFLAGS_vmlinux
# used by scripts/pacmage/Makefile
export KBUILD_ALLDIRS := $(sort $(filter-out arch/%,$(vmlinux-alldirs)) arch Documentation include samples scripts tools virt)

vmlinux-deps := $(KBUILD_LDS) $(KBUILD_VMLINUX_INIT) $(KBUILD_VMLINUX_MAIN)

# Final link of vmlinux
      cmd_link-vmlinux = $(CONFIG_SHELL) $< $(LD) $(LDFLAGS) $(LDFLAGS_vmlinux)
quiet_cmd_link-vmlinux = LINK    $@

# Include targets which we want to
# execute if the rest of the kernel build went well.
vmlinux: scripts/link-vmlinux.sh $(vmlinux-deps) FORCE
ifdef CONFIG_HEADERS_CHECK
	$(Q)$(MAKE) -f $(srctree)/Makefile headers_check
endif
ifdef CONFIG_SAMPLES
	$(Q)$(MAKE) $(build)=samples
endif
ifdef CONFIG_BUILD_DOCSRC
	$(Q)$(MAKE) $(build)=Documentation
endif
	+$(call if_changed,link-vmlinux)

# The actual objects are generated when descending, 
# make sure no implicit rule kicks in
$(sort $(vmlinux-deps)): $(vmlinux-dirs) ;

# Handle descending into subdirectories listed in $(vmlinux-dirs)
# Preset locale variables to speed up the build process. Limit locale
# tweaks to this spot to avoid wrong language settings when running
# make menuconfig etc.
# Error messages still appears in the original language

PHONY += $(vmlinux-dirs)
$(vmlinux-dirs): prepare scripts
	$(Q)$(MAKE) $(build)=$@

define filechk_kernel.release
	echo "$(KERNELVERSION)$$($(CONFIG_SHELL) $(srctree)/scripts/setlocalversion $(srctree))"
endef

# Store (new) KERNELRELEASE string in include/config/kernel.release
include/config/kernel.release: include/config/auto.conf FORCE
	$(call filechk,kernel.release)


# Things we need to do before we recursively start building the kernel
# or the modules are listed in "prepare".
# A multi level approach is used. prepareN is processed before prepareN-1.
# archprepare is used in arch Makefiles and when processed asm symlink,
# version.h and scripts_basic is processed / created.

# Listed in dependency order
PHONY += prepare archprepare prepare0 prepare1 prepare2 prepare3

# prepare3 is used to check if we are building in a separate output directory,
# and if so do:
# 1) Check that make has not been executed in the kernel src $(srctree)
prepare3: include/config/kernel.release
ifneq ($(KBUILD_SRC),)
	@$(kecho) '  Using $(srctree) as source for kernel'
	$(Q)if [ -f $(srctree)/.config -o -d $(srctree)/include/config ]; then \
		echo >&2 "  $(srctree) is not clean, please run 'make mrproper'"; \
		echo >&2 "  in the '$(srctree)' directory.";\
		/bin/false; \
	fi;
endif

# prepare2 creates a makefile if using a separate output directory
prepare2: prepare3 outputmakefile asm-generic

prepare1: prepare2 $(version_h) include/generated/utsrelease.h \
                   include/config/auto.conf
	$(cmd_crmodverdir)

archprepare: archheaders archscripts prepare1 scripts_basic

prepare0: archprepare FORCE
	$(Q)$(MAKE) $(build)=.

# All the preparing..
prepare: prepare0

# Generate some files
# ---------------------------------------------------------------------------

# KERNELRELEASE can change from a few different places, meaning version.h
# needs to be updated, so this check is forced on all builds

uts_len := 64
define filechk_utsrelease.h
	if [ `echo -n "$(KERNELRELEASE)" | wc -c ` -gt $(uts_len) ]; then \
	  echo '"$(KERNELRELEASE)" exceeds $(uts_len) characters' >&2;    \
	  exit 1;                                                         \
	fi;                                                               \
	(echo \#define UTS_RELEASE \"$(KERNELRELEASE)\";)
endef

define filechk_version.h
	(echo \#define LINUX_VERSION_CODE $(shell                         \
	expr $(VERSION) \* 65536 + 0$(PATCHLEVEL) \* 256 + 0$(SUBLEVEL)); \
	echo '#define KERNEL_VERSION(a,b,c) (((a) << 16) + ((b) << 8) + (c))';)
endef

$(version_h): $(srctree)/Makefile FORCE
	$(call filechk,version.h)

include/generated/utsrelease.h: include/config/kernel.release FORCE
	$(call filechk,utsrelease.h)

PHONY += headerdep
headerdep:
	$(Q)find $(srctree)/include/ -name '*.h' | xargs --max-args 1 \
	$(srctree)/scripts/headerdep.pl -I$(srctree)/include

# ---------------------------------------------------------------------------

PHONY += depend dep
depend dep:
	@echo '*** Warning: make $@ is unnecessary now.'

# ---------------------------------------------------------------------------
# Firmware install
INSTALL_FW_PATH=$(INSTALL_MOD_PATH)/lib/firmware
export INSTALL_FW_PATH

PHONY += firmware_install
firmware_install: FORCE
	@mkdir -p $(objtree)/firmware
	$(Q)$(MAKE) -f $(srctree)/scripts/Makefile.fwinst obj=firmware __fw_install

# ---------------------------------------------------------------------------
# Kernel headers

#Default location for installed headers
export INSTALL_HDR_PATH = $(objtree)/usr

hdr-inst := -rR -f $(srctree)/scripts/Makefile.headersinst obj

# If we do an all arch process set dst to asm-$(hdr-arch)
hdr-dst = $(if $(KBUILD_HEADERS), dst=include/asm-$(hdr-arch), dst=include/asm)

PHONY += archheaders
archheaders:

PHONY += archscripts
archscripts:

PHONY += __headers
__headers: $(version_h) scripts_basic asm-generic archheaders archscripts FORCE
	$(Q)$(MAKE) $(build)=scripts build_unifdef

PHONY += headers_install_all
headers_install_all:
	$(Q)$(CONFIG_SHELL) $(srctree)/scripts/headers.sh install

PHONY += headers_install
headers_install: __headers
	$(if $(wildcard $(srctree)/arch/$(hdr-arch)/include/uapi/asm/Kbuild),, \
	  $(error Headers not exportable for the $(SRCARCH) architecture))
	$(Q)$(MAKE) $(hdr-inst)=include/uapi
	$(Q)$(MAKE) $(hdr-inst)=arch/$(hdr-arch)/include/uapi/asm $(hdr-dst)

PHONY += headers_check_all
headers_check_all: headers_install_all
	$(Q)$(CONFIG_SHELL) $(srctree)/scripts/headers.sh check

PHONY += headers_check
headers_check: headers_install
	$(Q)$(MAKE) $(hdr-inst)=include/uapi HDRCHECK=1
	$(Q)$(MAKE) $(hdr-inst)=arch/$(hdr-arch)/include/uapi/asm $(hdr-dst) HDRCHECK=1

# ---------------------------------------------------------------------------
# Modules

ifdef CONFIG_MODULES

# By default, build modules as well

all: modules

#	Build modules
#
#	A module can be listed more than once in obj-m resulting in
#	duplicate lines in modules.order files.  Those are removed
#	using awk while concatenating to the final file.

PHONY += modules
modules: $(vmlinux-dirs) $(if $(KBUILD_BUILTIN),vmlinux) modules.builtin
	$(Q)$(AWK) '!x[$$0]++' $(vmlinux-dirs:%=$(objtree)/%/modules.order) > $(objtree)/modules.order
	@$(kecho) '  Building modules, stage 2.';
	$(Q)$(MAKE) -f $(srctree)/scripts/Makefile.modpost
	$(Q)$(MAKE) -f $(srctree)/scripts/Makefile.fwinst obj=firmware __fw_modbuild

modules.builtin: $(vmlinux-dirs:%=%/modules.builtin)
	$(Q)$(AWK) '!x[$$0]++' $^ > $(objtree)/modules.builtin

%/modules.builtin: include/config/auto.conf
	$(Q)$(MAKE) $(modbuiltin)=$*


# Target to prepare building external modules
PHONY += modules_prepare
modules_prepare: prepare scripts

# Target to install modules
PHONY += modules_install
modules_install: _modinst_ _modinst_post

PHONY += _modinst_
_modinst_:
	@rm -rf $(MODLIB)/kernel
	@rm -f $(MODLIB)/source
	@mkdir -p $(MODLIB)/kernel
	@ln -s $(srctree) $(MODLIB)/source
	@if [ ! $(objtree) -ef  $(MODLIB)/build ]; then \
		rm -f $(MODLIB)/build ; \
		ln -s $(objtree) $(MODLIB)/build ; \
	fi
	@cp -f $(objtree)/modules.order $(MODLIB)/
	@cp -f $(objtree)/modules.builtin $(MODLIB)/
	$(Q)$(MAKE) -f $(srctree)/scripts/Makefile.modinst

# This depmod is only for convenience to give the initial
# boot a modules.dep even before / is mounted read-write.  However the
# boot script depmod is the master version.
PHONY += _modinst_post
_modinst_post: _modinst_
	$(Q)$(MAKE) -f $(srctree)/scripts/Makefile.fwinst obj=firmware __fw_modinst
	$(call cmd,depmod)

ifeq ($(CONFIG_MODULE_SIG), y)
PHONY += modules_sign
modules_sign:
	$(Q)$(MAKE) -f $(srctree)/scripts/Makefile.modsign
endif

else # CONFIG_MODULES

# Modules not configured
# ---------------------------------------------------------------------------

modules modules_install: FORCE
	@echo >&2
	@echo >&2 "The present kernel configuration has modules disabled."
	@echo >&2 "Type 'make config' and enable loadable module support."
	@echo >&2 "Then build a kernel with module support enabled."
	@echo >&2
	@exit 1

endif # CONFIG_MODULES

###
# Cleaning is done on three levels.
# make clean     Delete most generated files
#                Leave enough to build external modules
# make mrproper  Delete the current configuration, and all generated files
# make distclean Remove editor backup files, patch leftover files and the like

# Directories & files removed with 'make clean'
CLEAN_DIRS  += $(MODVERDIR)

# Directories & files removed with 'make mrproper'
MRPROPER_DIRS  += include/config usr/include include/generated          \
                  arch/*/include/generated
MRPROPER_FILES += .config .config.old .version .old_version $(version_h) \
		  Module.symvers tags TAGS cscope* GPATH GTAGS GRTAGS GSYMS \
		  signing_key.priv signing_key.x509 x509.genkey		\
		  extra_certificates signing_key.x509.keyid		\
		  signing_key.x509.signer

# clean - Delete most, but leave enough to build external modules
#
clean: rm-dirs  := $(CLEAN_DIRS)
clean: rm-files := $(CLEAN_FILES)
clean-dirs      := $(addprefix _clean_, . $(vmlinux-alldirs) Documentation samples)

PHONY += $(clean-dirs) clean archclean vmlinuxclean
$(clean-dirs):
	$(Q)$(MAKE) $(clean)=$(patsubst _clean_%,%,$@)

vmlinuxclean:
	$(Q)$(CONFIG_SHELL) $(srctree)/scripts/link-vmlinux.sh clean

clean: archclean vmlinuxclean

# mrproper - Delete all generated files, including .config
#
mrproper: rm-dirs  := $(wildcard $(MRPROPER_DIRS))
mrproper: rm-files := $(wildcard $(MRPROPER_FILES))
mrproper-dirs      := $(addprefix _mrproper_,Documentation/DocBook scripts)

PHONY += $(mrproper-dirs) mrproper archmrproper
$(mrproper-dirs):
	$(Q)$(MAKE) $(clean)=$(patsubst _mrproper_%,%,$@)

mrproper: clean archmrproper $(mrproper-dirs)
	$(call cmd,rmdirs)
	$(call cmd,rmfiles)

# distclean
#
PHONY += distclean

distclean: mrproper
	@find $(srctree) $(RCS_FIND_IGNORE) \
		\( -name '*.orig' -o -name '*.rej' -o -name '*~' \
		-o -name '*.bak' -o -name '#*#' -o -name '.*.orig' \
		-o -name '.*.rej' \
		-o -name '*%' -o -name '.*.cmd' -o -name 'core' \) \
		-type f -print | xargs rm -f


# Packaging of the kernel to various formats
# ---------------------------------------------------------------------------
# rpm target kept for backward compatibility
package-dir	:= $(srctree)/scripts/package

%src-pkg: FORCE
	$(Q)$(MAKE) $(build)=$(package-dir) $@
%pkg: include/config/kernel.release FORCE
	$(Q)$(MAKE) $(build)=$(package-dir) $@
rpm: include/config/kernel.release FORCE
	$(Q)$(MAKE) $(build)=$(package-dir) $@


# Brief documentation of the typical targets used
# ---------------------------------------------------------------------------

boards := $(wildcard $(srctree)/arch/$(SRCARCH)/configs/*_defconfig)
boards := $(notdir $(boards))
board-dirs := $(dir $(wildcard $(srctree)/arch/$(SRCARCH)/configs/*/*_defconfig))
board-dirs := $(sort $(notdir $(board-dirs:/=)))

help:
	@echo  'Cleaning targets:'
	@echo  '  clean		  - Remove most generated files but keep the config and'
	@echo  '                    enough build support to build external modules'
	@echo  '  mrproper	  - Remove all generated files + config + various backup files'
	@echo  '  distclean	  - mrproper + remove editor backup and patch files'
	@echo  ''
	@echo  'Configuration targets:'
	@$(MAKE) -f $(srctree)/scripts/kconfig/Makefile help
	@echo  ''
	@echo  'Other generic targets:'
	@echo  '  all		  - Build all targets marked with [*]'
	@echo  '* vmlinux	  - Build the bare kernel'
	@echo  '* modules	  - Build all modules'
	@echo  '  modules_install - Install all modules to INSTALL_MOD_PATH (default: /)'
	@echo  '  firmware_install- Install all firmware to INSTALL_FW_PATH'
	@echo  '                    (default: $$(INSTALL_MOD_PATH)/lib/firmware)'
	@echo  '  dir/            - Build all files in dir and below'
	@echo  '  dir/file.[oisS] - Build specified target only'
	@echo  '  dir/file.lst    - Build specified mixed source/assembly target only'
	@echo  '                    (requires a recent binutils and recent build (System.map))'
	@echo  '  dir/file.ko     - Build module including final link'
	@echo  '  modules_prepare - Set up for building external modules'
	@echo  '  tags/TAGS	  - Generate tags file for editors'
	@echo  '  cscope	  - Generate cscope index'
	@echo  '  gtags           - Generate GNU GLOBAL index'
	@echo  '  kernelrelease	  - Output the release version string'
	@echo  '  kernelversion	  - Output the version stored in Makefile'
	@echo  '  image_name	  - Output the image name'
	@echo  '  headers_install - Install sanitised kernel headers to INSTALL_HDR_PATH'; \
	 echo  '                    (default: $(INSTALL_HDR_PATH))'; \
	 echo  ''
	@echo  'Static analysers'
	@echo  '  checkstack      - Generate a list of stack hogs'
	@echo  '  namespacecheck  - Name space analysis on compiled kernel'
	@echo  '  versioncheck    - Sanity check on version.h usage'
	@echo  '  includecheck    - Check for duplicate included header files'
	@echo  '  export_report   - List the usages of all exported symbols'
	@echo  '  headers_check   - Sanity check on exported headers'
	@echo  '  headerdep       - Detect inclusion cycles in headers'
	@$(MAKE) -f $(srctree)/scripts/Makefile.help checker-help
	@echo  ''
	@echo  'Kernel packaging:'
	@$(MAKE) $(build)=$(package-dir) help
	@echo  ''
	@echo  'Documentation targets:'
	@$(MAKE) -f $(srctree)/Documentation/DocBook/Makefile dochelp
	@echo  ''
	@echo  'Architecture specific targets ($(SRCARCH)):'
	@$(if $(archhelp),$(archhelp),\
		echo '  No architecture specific help defined for $(SRCARCH)')
	@echo  ''
	@$(if $(boards), \
		$(foreach b, $(boards), \
		printf "  %-24s - Build for %s\\n" $(b) $(subst _defconfig,,$(b));) \
		echo '')
	@$(if $(board-dirs), \
		$(foreach b, $(board-dirs), \
		printf "  %-16s - Show %s-specific targets\\n" help-$(b) $(b);) \
		printf "  %-16s - Show all of the above\\n" help-boards; \
		echo '')

	@echo  '  make V=0|1 [targets] 0 => quiet build (default), 1 => verbose build'
	@echo  '  make V=2   [targets] 2 => give reason for rebuild of target'
	@echo  '  make O=dir [targets] Locate all output files in "dir", including .config'
	@echo  '  make C=1   [targets] Check all c source with $$CHECK (sparse by default)'
	@echo  '  make C=2   [targets] Force check of all c source with $$CHECK'
	@echo  '  make RECORDMCOUNT_WARN=1 [targets] Warn about ignored mcount sections'
	@echo  '  make W=n   [targets] Enable extra gcc checks, n=1,2,3 where'
	@echo  '		1: warnings which may be relevant and do not occur too often'
	@echo  '		2: warnings which occur quite often but may still be relevant'
	@echo  '		3: more obscure warnings, can most likely be ignored'
	@echo  '		Multiple levels can be combined with W=12 or W=123'
	@echo  ''
	@echo  'Execute "make" or "make all" to build all targets marked with [*] '
	@echo  'For further info see the ./README file'


help-board-dirs := $(addprefix help-,$(board-dirs))

help-boards: $(help-board-dirs)

boards-per-dir = $(notdir $(wildcard $(srctree)/arch/$(SRCARCH)/configs/$*/*_defconfig))

$(help-board-dirs): help-%:
	@echo  'Architecture specific targets ($(SRCARCH) $*):'
	@$(if $(boards-per-dir), \
		$(foreach b, $(boards-per-dir), \
		printf "  %-24s - Build for %s\\n" $*/$(b) $(subst _defconfig,,$(b));) \
		echo '')


# Documentation targets
# ---------------------------------------------------------------------------
%docs: scripts_basic FORCE
	$(Q)$(MAKE) $(build)=scripts build_docproc
	$(Q)$(MAKE) $(build)=Documentation/DocBook $@

else # KBUILD_EXTMOD

###
# External module support.
# When building external modules the kernel used as basis is considered
# read-only, and no consistency checks are made and the make
# system is not used on the basis kernel. If updates are required
# in the basis kernel ordinary make commands (without M=...) must
# be used.
#
# The following are the only valid targets when building external
# modules.
# make M=dir clean     Delete all automatically generated files
# make M=dir modules   Make all modules in specified dir
# make M=dir	       Same as 'make M=dir modules'
# make M=dir modules_install
#                      Install the modules built in the module directory
#                      Assumes install directory is already created

# We are always building modules
KBUILD_MODULES := 1
PHONY += crmodverdir
crmodverdir:
	$(cmd_crmodverdir)

PHONY += $(objtree)/Module.symvers
$(objtree)/Module.symvers:
	@test -e $(objtree)/Module.symvers || ( \
	echo; \
	echo "  WARNING: Symbol version dump $(objtree)/Module.symvers"; \
	echo "           is missing; modules will have no dependencies and modversions."; \
	echo )

module-dirs := $(addprefix _module_,$(KBUILD_EXTMOD))
PHONY += $(module-dirs) modules
$(module-dirs): crmodverdir $(objtree)/Module.symvers
	$(Q)$(MAKE) $(build)=$(patsubst _module_%,%,$@)

modules: $(module-dirs)
	@$(kecho) '  Building modules, stage 2.';
	$(Q)$(MAKE) -f $(srctree)/scripts/Makefile.modpost

PHONY += modules_install
modules_install: _emodinst_ _emodinst_post

install-dir := $(if $(INSTALL_MOD_DIR),$(INSTALL_MOD_DIR),extra)
PHONY += _emodinst_
_emodinst_:
	$(Q)mkdir -p $(MODLIB)/$(install-dir)
	$(Q)$(MAKE) -f $(srctree)/scripts/Makefile.modinst

PHONY += _emodinst_post
_emodinst_post: _emodinst_
	$(call cmd,depmod)

clean-dirs := $(addprefix _clean_,$(KBUILD_EXTMOD))

PHONY += $(clean-dirs) clean
$(clean-dirs):
	$(Q)$(MAKE) $(clean)=$(patsubst _clean_%,%,$@)

clean:	rm-dirs := $(MODVERDIR)
clean: rm-files := $(KBUILD_EXTMOD)/Module.symvers

help:
	@echo  '  Building external modules.'
	@echo  '  Syntax: make -C path/to/kernel/src M=$$PWD target'
	@echo  ''
	@echo  '  modules         - default target, build the module(s)'
	@echo  '  modules_install - install the module'
	@echo  '  clean           - remove generated files in module directory only'
	@echo  ''

# Dummies...
PHONY += prepare scripts
prepare: ;
scripts: ;
endif # KBUILD_EXTMOD

clean: $(clean-dirs)
	$(call cmd,rmdirs)
	$(call cmd,rmfiles)
	@find $(if $(KBUILD_EXTMOD), $(KBUILD_EXTMOD), .) $(RCS_FIND_IGNORE) \
		\( -name '*.[oas]' -o -name '*.ko' -o -name '.*.cmd' \
		-o -name '*.ko.*' \
		-o -name '.*.d' -o -name '.*.tmp' -o -name '*.mod.c' \
		-o -name '*.symtypes' -o -name 'modules.order' \
		-o -name modules.builtin -o -name '.tmp_*.o.*' \
		-o -name '*.gcno' \) -type f -print | xargs rm -f

# Generate tags for editors
# ---------------------------------------------------------------------------
quiet_cmd_tags = GEN     $@
      cmd_tags = $(CONFIG_SHELL) $(srctree)/scripts/tags.sh $@

tags TAGS cscope gtags: FORCE
	$(call cmd,tags)

# Scripts to check various things for consistency
# ---------------------------------------------------------------------------

PHONY += includecheck versioncheck coccicheck namespacecheck export_report

includecheck:
	find $(srctree)/* $(RCS_FIND_IGNORE) \
		-name '*.[hcS]' -type f -print | sort \
		| xargs $(PERL) -w $(srctree)/scripts/checkincludes.pl

versioncheck:
	find $(srctree)/* $(RCS_FIND_IGNORE) \
		-name '*.[hcS]' -type f -print | sort \
		| xargs $(PERL) -w $(srctree)/scripts/checkversion.pl

coccicheck:
	$(Q)$(CONFIG_SHELL) $(srctree)/scripts/$@

namespacecheck:
	$(PERL) $(srctree)/scripts/namespace.pl

export_report:
	$(PERL) $(srctree)/scripts/export_report.pl

endif #ifeq ($(config-targets),1)
endif #ifeq ($(mixed-targets),1)

PHONY += checkstack kernelrelease kernelversion image_name

# UML needs a little special treatment here.  It wants to use the host
# toolchain, so needs $(SUBARCH) passed to checkstack.pl.  Everyone
# else wants $(ARCH), including people doing cross-builds, which means
# that $(SUBARCH) doesn't work here.
ifeq ($(ARCH), um)
CHECKSTACK_ARCH := $(SUBARCH)
else
CHECKSTACK_ARCH := $(ARCH)
endif
checkstack:
	$(OBJDUMP) -d vmlinux $$(find . -name '*.ko') | \
	$(PERL) $(src)/scripts/checkstack.pl $(CHECKSTACK_ARCH)

kernelrelease:
	@echo "$(KERNELVERSION)$$($(CONFIG_SHELL) $(srctree)/scripts/setlocalversion $(srctree))"

kernelversion:
	@echo $(KERNELVERSION)

image_name:
	@echo $(KBUILD_IMAGE)

# Clear a bunch of variables before executing the submake
tools/: FORCE
	$(Q)mkdir -p $(objtree)/tools
	$(Q)$(MAKE) LDFLAGS= MAKEFLAGS="$(filter --j% -j,$(MAKEFLAGS))" O=$(objtree) subdir=tools -C $(src)/tools/

tools/%: FORCE
	$(Q)mkdir -p $(objtree)/tools
	$(Q)$(MAKE) LDFLAGS= MAKEFLAGS="$(filter --j% -j,$(MAKEFLAGS))" O=$(objtree) subdir=tools -C $(src)/tools/ $*

# Single targets
# ---------------------------------------------------------------------------
# Single targets are compatible with:
# - build with mixed source and output
# - build with separate output dir 'make O=...'
# - external modules
#
#  target-dir => where to store outputfile
#  build-dir  => directory in kernel source tree to use

ifeq ($(KBUILD_EXTMOD),)
        build-dir  = $(patsubst %/,%,$(dir $@))
        target-dir = $(dir $@)
else
        zap-slash=$(filter-out .,$(patsubst %/,%,$(dir $@)))
        build-dir  = $(KBUILD_EXTMOD)$(if $(zap-slash),/$(zap-slash))
        target-dir = $(if $(KBUILD_EXTMOD),$(dir $<),$(dir $@))
endif

%.s: %.c prepare scripts FORCE
	$(Q)$(MAKE) $(build)=$(build-dir) $(target-dir)$(notdir $@)
%.i: %.c prepare scripts FORCE
	$(Q)$(MAKE) $(build)=$(build-dir) $(target-dir)$(notdir $@)
%.o: %.c prepare scripts FORCE
	$(Q)$(MAKE) $(build)=$(build-dir) $(target-dir)$(notdir $@)
%.lst: %.c prepare scripts FORCE
	$(Q)$(MAKE) $(build)=$(build-dir) $(target-dir)$(notdir $@)
%.s: %.S prepare scripts FORCE
	$(Q)$(MAKE) $(build)=$(build-dir) $(target-dir)$(notdir $@)
%.o: %.S prepare scripts FORCE
	$(Q)$(MAKE) $(build)=$(build-dir) $(target-dir)$(notdir $@)
%.symtypes: %.c prepare scripts FORCE
	$(Q)$(MAKE) $(build)=$(build-dir) $(target-dir)$(notdir $@)

# Modules
/: prepare scripts FORCE
	$(cmd_crmodverdir)
	$(Q)$(MAKE) KBUILD_MODULES=$(if $(CONFIG_MODULES),1) \
	$(build)=$(build-dir)
%/: prepare scripts FORCE
	$(cmd_crmodverdir)
	$(Q)$(MAKE) KBUILD_MODULES=$(if $(CONFIG_MODULES),1) \
	$(build)=$(build-dir)
%.ko: prepare scripts FORCE
	$(cmd_crmodverdir)
	$(Q)$(MAKE) KBUILD_MODULES=$(if $(CONFIG_MODULES),1)   \
	$(build)=$(build-dir) $(@:.ko=.o)
	$(Q)$(MAKE) -f $(srctree)/scripts/Makefile.modpost

# FIXME Should go into a make.lib or something 
# ===========================================================================

quiet_cmd_rmdirs = $(if $(wildcard $(rm-dirs)),CLEAN   $(wildcard $(rm-dirs)))
      cmd_rmdirs = rm -rf $(rm-dirs)

quiet_cmd_rmfiles = $(if $(wildcard $(rm-files)),CLEAN   $(wildcard $(rm-files)))
      cmd_rmfiles = rm -f $(rm-files)

# Run depmod only if we have System.map and depmod is executable
quiet_cmd_depmod = DEPMOD  $(KERNELRELEASE)
      cmd_depmod = $(CONFIG_SHELL) $(srctree)/scripts/depmod.sh $(DEPMOD) \
                   $(KERNELRELEASE) "$(patsubst y,_,$(CONFIG_HAVE_UNDERSCORE_SYMBOL_PREFIX))"

# Create temporary dir for module support files
# clean it up only when building all modules
cmd_crmodverdir = $(Q)mkdir -p $(MODVERDIR) \
                  $(if $(KBUILD_MODULES),; rm -f $(MODVERDIR)/*)

# read all saved command lines

targets := $(wildcard $(sort $(targets)))
cmd_files := $(wildcard .*.cmd $(foreach f,$(targets),$(dir $(f)).$(notdir $(f)).cmd))

ifneq ($(cmd_files),)
  $(cmd_files): ;	# Do not try to update included dependency files
  include $(cmd_files)
endif

# Shorthand for $(Q)$(MAKE) -f scripts/Makefile.clean obj=dir
# Usage:
# $(Q)$(MAKE) $(clean)=dir
clean := -f $(if $(KBUILD_SRC),$(srctree)/)scripts/Makefile.clean obj

endif	# skip-makefile

PHONY += FORCE
FORCE:

# Declare the contents of the .PHONY variable as phony.  We keep that
# information in a variable so we can use it in if_changed and friends.
.PHONY: $(PHONY)<|MERGE_RESOLUTION|>--- conflicted
+++ resolved
@@ -1,9 +1,5 @@
 VERSION = 3
-<<<<<<< HEAD
-PATCHLEVEL = 11
-=======
 PATCHLEVEL = 13
->>>>>>> 07ecf162
 SUBLEVEL = 1
 EXTRAVERSION =
 NAME = One Giant Leap for Frogkind
