#
# Makefile for the kernel security code
#

obj-$(CONFIG_KEYS)			+= keys/
subdir-$(CONFIG_SECURITY_SELINUX)	+= selinux
subdir-$(CONFIG_SECURITY_SMACK)		+= smack
subdir-$(CONFIG_SECURITY_TOMOYO)        += tomoyo
subdir-$(CONFIG_SECURITY_APPARMOR)	+= apparmor
subdir-$(CONFIG_SECURITY_YAMA)		+= yama

# always enable default capabilities
obj-y					+= commoncap.o
obj-$(CONFIG_MMU)			+= min_addr.o

# Object file lists
obj-$(CONFIG_SECURITY)			+= security.o capability.o
obj-$(CONFIG_SECURITYFS)		+= inode.o
<<<<<<< HEAD
obj-$(CONFIG_SECURITY_CAPSICUM)	+= capsicum.o
# Must precede capability.o in order to stack properly.
=======
>>>>>>> 07ecf162
obj-$(CONFIG_SECURITY_SELINUX)		+= selinux/built-in.o
obj-$(CONFIG_SECURITY_SMACK)		+= smack/built-in.o
obj-$(CONFIG_AUDIT)			+= lsm_audit.o
obj-$(CONFIG_SECURITY_TOMOYO)		+= tomoyo/built-in.o
obj-$(CONFIG_SECURITY_APPARMOR)		+= apparmor/built-in.o
obj-$(CONFIG_SECURITY_YAMA)		+= yama/built-in.o
obj-$(CONFIG_CGROUP_DEVICE)		+= device_cgroup.o

# Object integrity file lists
subdir-$(CONFIG_INTEGRITY)		+= integrity
obj-$(CONFIG_INTEGRITY)			+= integrity/built-in.o<|MERGE_RESOLUTION|>--- conflicted
+++ resolved
@@ -16,11 +16,7 @@
 # Object file lists
 obj-$(CONFIG_SECURITY)			+= security.o capability.o
 obj-$(CONFIG_SECURITYFS)		+= inode.o
-<<<<<<< HEAD
 obj-$(CONFIG_SECURITY_CAPSICUM)	+= capsicum.o
-# Must precede capability.o in order to stack properly.
-=======
->>>>>>> 07ecf162
 obj-$(CONFIG_SECURITY_SELINUX)		+= selinux/built-in.o
 obj-$(CONFIG_SECURITY_SMACK)		+= smack/built-in.o
 obj-$(CONFIG_AUDIT)			+= lsm_audit.o
