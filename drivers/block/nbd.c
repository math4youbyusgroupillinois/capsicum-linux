/*
 * Network block device - make block devices work over TCP
 *
 * Note that you can not swap over this thing, yet. Seems to work but
 * deadlocks sometimes - you can not swap over TCP in general.
 * 
 * Copyright 1997-2000, 2008 Pavel Machek <pavel@ucw.cz>
 * Parts copyright 2001 Steven Whitehouse <steve@chygwyn.com>
 *
 * This file is released under GPLv2 or later.
 *
 * (part of code stolen from loop.c)
 */

#include <linux/major.h>

#include <linux/blkdev.h>
#include <linux/module.h>
#include <linux/init.h>
#include <linux/sched.h>
#include <linux/fs.h>
#include <linux/bio.h>
#include <linux/stat.h>
#include <linux/errno.h>
#include <linux/file.h>
#include <linux/ioctl.h>
#include <linux/mutex.h>
#include <linux/compiler.h>
#include <linux/err.h>
#include <linux/kernel.h>
#include <linux/slab.h>
#include <net/sock.h>
#include <linux/net.h>
#include <linux/kthread.h>

#include <asm/uaccess.h>
#include <asm/types.h>

#include <linux/nbd.h>

#define NBD_MAGIC 0x68797548

#ifdef NDEBUG
#define dprintk(flags, fmt...)
#else /* NDEBUG */
#define dprintk(flags, fmt...) do { \
	if (debugflags & (flags)) printk(KERN_DEBUG fmt); \
} while (0)
#define DBG_IOCTL       0x0004
#define DBG_INIT        0x0010
#define DBG_EXIT        0x0020
#define DBG_BLKDEV      0x0100
#define DBG_RX          0x0200
#define DBG_TX          0x0400
static unsigned int debugflags;
#endif /* NDEBUG */

static unsigned int nbds_max = 16;
static struct nbd_device *nbd_dev;
static int max_part;

/*
 * Use just one lock (or at most 1 per NIC). Two arguments for this:
 * 1. Each NIC is essentially a synchronization point for all servers
 *    accessed through that NIC so there's no need to have more locks
 *    than NICs anyway.
 * 2. More locks lead to more "Dirty cache line bouncing" which will slow
 *    down each lock to the point where they're actually slower than just
 *    a single lock.
 * Thanks go to Jens Axboe and Al Viro for their LKML emails explaining this!
 */
static DEFINE_SPINLOCK(nbd_lock);

#ifndef NDEBUG
static const char *ioctl_cmd_to_ascii(int cmd)
{
	switch (cmd) {
	case NBD_SET_SOCK: return "set-sock";
	case NBD_SET_BLKSIZE: return "set-blksize";
	case NBD_SET_SIZE: return "set-size";
	case NBD_SET_TIMEOUT: return "set-timeout";
	case NBD_SET_FLAGS: return "set-flags";
	case NBD_DO_IT: return "do-it";
	case NBD_CLEAR_SOCK: return "clear-sock";
	case NBD_CLEAR_QUE: return "clear-que";
	case NBD_PRINT_DEBUG: return "print-debug";
	case NBD_SET_SIZE_BLOCKS: return "set-size-blocks";
	case NBD_DISCONNECT: return "disconnect";
	case BLKROSET: return "set-read-only";
	case BLKFLSBUF: return "flush-buffer-cache";
	}
	return "unknown";
}

static const char *nbdcmd_to_ascii(int cmd)
{
	switch (cmd) {
	case  NBD_CMD_READ: return "read";
	case NBD_CMD_WRITE: return "write";
	case  NBD_CMD_DISC: return "disconnect";
	case NBD_CMD_FLUSH: return "flush";
	case  NBD_CMD_TRIM: return "trim/discard";
	}
	return "invalid";
}
#endif /* NDEBUG */

static void nbd_end_request(struct request *req)
{
	int error = req->errors ? -EIO : 0;
	struct request_queue *q = req->q;
	unsigned long flags;

	dprintk(DBG_BLKDEV, "%s: request %p: %s\n", req->rq_disk->disk_name,
			req, error ? "failed" : "done");

	spin_lock_irqsave(q->queue_lock, flags);
	__blk_end_request_all(req, error);
	spin_unlock_irqrestore(q->queue_lock, flags);
}

static void sock_shutdown(struct nbd_device *nbd, int lock)
{
	/* Forcibly shutdown the socket causing all listeners
	 * to error
	 *
	 * FIXME: This code is duplicated from sys_shutdown, but
	 * there should be a more generic interface rather than
	 * calling socket ops directly here */
	if (lock)
		mutex_lock(&nbd->tx_lock);
	if (nbd->sock) {
		dev_warn(disk_to_dev(nbd->disk), "shutting down socket\n");
		kernel_sock_shutdown(nbd->sock, SHUT_RDWR);
		nbd->sock = NULL;
	}
	if (lock)
		mutex_unlock(&nbd->tx_lock);
}

static void nbd_xmit_timeout(unsigned long arg)
{
	struct task_struct *task = (struct task_struct *)arg;

	printk(KERN_WARNING "nbd: killing hung xmit (%s, pid: %d)\n",
		task->comm, task->pid);
	force_sig(SIGKILL, task);
}

/*
 *  Send or receive packet.
 */
static int sock_xmit(struct nbd_device *nbd, int send, void *buf, int size,
		int msg_flags)
{
	struct socket *sock = nbd->sock;
	int result;
	struct msghdr msg;
	struct kvec iov;
	sigset_t blocked, oldset;
	unsigned long pflags = current->flags;

	if (unlikely(!sock)) {
		dev_err(disk_to_dev(nbd->disk),
			"Attempted %s on closed socket in sock_xmit\n",
			(send ? "send" : "recv"));
		return -EINVAL;
	}

	/* Allow interception of SIGKILL only
	 * Don't allow other signals to interrupt the transmission */
	siginitsetinv(&blocked, sigmask(SIGKILL));
	sigprocmask(SIG_SETMASK, &blocked, &oldset);

	current->flags |= PF_MEMALLOC;
	do {
		sock->sk->sk_allocation = GFP_NOIO | __GFP_MEMALLOC;
		iov.iov_base = buf;
		iov.iov_len = size;
		msg.msg_name = NULL;
		msg.msg_namelen = 0;
		msg.msg_control = NULL;
		msg.msg_controllen = 0;
		msg.msg_flags = msg_flags | MSG_NOSIGNAL;

		if (send) {
			struct timer_list ti;

			if (nbd->xmit_timeout) {
				init_timer(&ti);
				ti.function = nbd_xmit_timeout;
				ti.data = (unsigned long)current;
				ti.expires = jiffies + nbd->xmit_timeout;
				add_timer(&ti);
			}
			result = kernel_sendmsg(sock, &msg, &iov, 1, size);
			if (nbd->xmit_timeout)
				del_timer_sync(&ti);
		} else
			result = kernel_recvmsg(sock, &msg, &iov, 1, size,
						msg.msg_flags);

		if (signal_pending(current)) {
			siginfo_t info;
			printk(KERN_WARNING "nbd (pid %d: %s) got signal %d\n",
				task_pid_nr(current), current->comm,
				dequeue_signal_lock(current, &current->blocked, &info));
			result = -EINTR;
			sock_shutdown(nbd, !send);
			break;
		}

		if (result <= 0) {
			if (result == 0)
				result = -EPIPE; /* short read */
			break;
		}
		size -= result;
		buf += result;
	} while (size > 0);

	sigprocmask(SIG_SETMASK, &oldset, NULL);
	tsk_restore_flags(current, pflags, PF_MEMALLOC);

	return result;
}

static inline int sock_send_bvec(struct nbd_device *nbd, struct bio_vec *bvec,
		int flags)
{
	int result;
	void *kaddr = kmap(bvec->bv_page);
	result = sock_xmit(nbd, 1, kaddr + bvec->bv_offset,
			   bvec->bv_len, flags);
	kunmap(bvec->bv_page);
	return result;
}

/* always call with the tx_lock held */
static int nbd_send_req(struct nbd_device *nbd, struct request *req)
{
	int result, flags;
	struct nbd_request request;
	unsigned long size = blk_rq_bytes(req);

	request.magic = htonl(NBD_REQUEST_MAGIC);
	request.type = htonl(nbd_cmd(req));

	if (nbd_cmd(req) == NBD_CMD_FLUSH) {
		/* Other values are reserved for FLUSH requests.  */
		request.from = 0;
		request.len = 0;
	} else {
		request.from = cpu_to_be64((u64)blk_rq_pos(req) << 9);
		request.len = htonl(size);
	}
	memcpy(request.handle, &req, sizeof(req));

	dprintk(DBG_TX, "%s: request %p: sending control (%s@%llu,%uB)\n",
			nbd->disk->disk_name, req,
			nbdcmd_to_ascii(nbd_cmd(req)),
			(unsigned long long)blk_rq_pos(req) << 9,
			blk_rq_bytes(req));
	result = sock_xmit(nbd, 1, &request, sizeof(request),
			(nbd_cmd(req) == NBD_CMD_WRITE) ? MSG_MORE : 0);
	if (result <= 0) {
		dev_err(disk_to_dev(nbd->disk),
			"Send control failed (result %d)\n", result);
		goto error_out;
	}

	if (nbd_cmd(req) == NBD_CMD_WRITE) {
		struct req_iterator iter;
		struct bio_vec bvec;
		/*
		 * we are really probing at internals to determine
		 * whether to set MSG_MORE or not...
		 */
		rq_for_each_segment(bvec, req, iter) {
			flags = 0;
			if (!rq_iter_last(bvec, iter))
				flags = MSG_MORE;
			dprintk(DBG_TX, "%s: request %p: sending %d bytes data\n",
					nbd->disk->disk_name, req, bvec.bv_len);
			result = sock_send_bvec(nbd, &bvec, flags);
			if (result <= 0) {
				dev_err(disk_to_dev(nbd->disk),
					"Send data failed (result %d)\n",
					result);
				goto error_out;
			}
		}
	}
	return 0;

error_out:
	return -EIO;
}

static struct request *nbd_find_request(struct nbd_device *nbd,
					struct request *xreq)
{
	struct request *req, *tmp;
	int err;

	err = wait_event_interruptible(nbd->active_wq, nbd->active_req != xreq);
	if (unlikely(err))
		goto out;

	spin_lock(&nbd->queue_lock);
	list_for_each_entry_safe(req, tmp, &nbd->queue_head, queuelist) {
		if (req != xreq)
			continue;
		list_del_init(&req->queuelist);
		spin_unlock(&nbd->queue_lock);
		return req;
	}
	spin_unlock(&nbd->queue_lock);

	err = -ENOENT;

out:
	return ERR_PTR(err);
}

static inline int sock_recv_bvec(struct nbd_device *nbd, struct bio_vec *bvec)
{
	int result;
	void *kaddr = kmap(bvec->bv_page);
	result = sock_xmit(nbd, 0, kaddr + bvec->bv_offset, bvec->bv_len,
			MSG_WAITALL);
	kunmap(bvec->bv_page);
	return result;
}

/* NULL returned = something went wrong, inform userspace */
static struct request *nbd_read_stat(struct nbd_device *nbd)
{
	int result;
	struct nbd_reply reply;
	struct request *req;

	reply.magic = 0;
	result = sock_xmit(nbd, 0, &reply, sizeof(reply), MSG_WAITALL);
	if (result <= 0) {
		dev_err(disk_to_dev(nbd->disk),
			"Receive control failed (result %d)\n", result);
		goto harderror;
	}

	if (ntohl(reply.magic) != NBD_REPLY_MAGIC) {
		dev_err(disk_to_dev(nbd->disk), "Wrong magic (0x%lx)\n",
				(unsigned long)ntohl(reply.magic));
		result = -EPROTO;
		goto harderror;
	}

	req = nbd_find_request(nbd, *(struct request **)reply.handle);
	if (IS_ERR(req)) {
		result = PTR_ERR(req);
		if (result != -ENOENT)
			goto harderror;

		dev_err(disk_to_dev(nbd->disk), "Unexpected reply (%p)\n",
			reply.handle);
		result = -EBADR;
		goto harderror;
	}

	if (ntohl(reply.error)) {
		dev_err(disk_to_dev(nbd->disk), "Other side returned error (%d)\n",
			ntohl(reply.error));
		req->errors++;
		return req;
	}

	dprintk(DBG_RX, "%s: request %p: got reply\n",
			nbd->disk->disk_name, req);
	if (nbd_cmd(req) == NBD_CMD_READ) {
		struct req_iterator iter;
		struct bio_vec bvec;

		rq_for_each_segment(bvec, req, iter) {
			result = sock_recv_bvec(nbd, &bvec);
			if (result <= 0) {
				dev_err(disk_to_dev(nbd->disk), "Receive data failed (result %d)\n",
					result);
				req->errors++;
				return req;
			}
			dprintk(DBG_RX, "%s: request %p: got %d bytes data\n",
				nbd->disk->disk_name, req, bvec.bv_len);
		}
	}
	return req;
harderror:
	nbd->harderror = result;
	return NULL;
}

static ssize_t pid_show(struct device *dev,
			struct device_attribute *attr, char *buf)
{
	struct gendisk *disk = dev_to_disk(dev);

	return sprintf(buf, "%ld\n",
		(long) ((struct nbd_device *)disk->private_data)->pid);
}

static struct device_attribute pid_attr = {
	.attr = { .name = "pid", .mode = S_IRUGO},
	.show = pid_show,
};

static int nbd_do_it(struct nbd_device *nbd)
{
	struct request *req;
	int ret;

	BUG_ON(nbd->magic != NBD_MAGIC);

	sk_set_memalloc(nbd->sock->sk);
	nbd->pid = task_pid_nr(current);
	ret = device_create_file(disk_to_dev(nbd->disk), &pid_attr);
	if (ret) {
		dev_err(disk_to_dev(nbd->disk), "device_create_file failed!\n");
		nbd->pid = 0;
		return ret;
	}

	while ((req = nbd_read_stat(nbd)) != NULL)
		nbd_end_request(req);

	device_remove_file(disk_to_dev(nbd->disk), &pid_attr);
	nbd->pid = 0;
	return 0;
}

static void nbd_clear_que(struct nbd_device *nbd)
{
	struct request *req;

	BUG_ON(nbd->magic != NBD_MAGIC);

	/*
	 * Because we have set nbd->sock to NULL under the tx_lock, all
	 * modifications to the list must have completed by now.  For
	 * the same reason, the active_req must be NULL.
	 *
	 * As a consequence, we don't need to take the spin lock while
	 * purging the list here.
	 */
	BUG_ON(nbd->sock);
	BUG_ON(nbd->active_req);

	while (!list_empty(&nbd->queue_head)) {
		req = list_entry(nbd->queue_head.next, struct request,
				 queuelist);
		list_del_init(&req->queuelist);
		req->errors++;
		nbd_end_request(req);
	}

	while (!list_empty(&nbd->waiting_queue)) {
		req = list_entry(nbd->waiting_queue.next, struct request,
				 queuelist);
		list_del_init(&req->queuelist);
		req->errors++;
		nbd_end_request(req);
	}
}


static void nbd_handle_req(struct nbd_device *nbd, struct request *req)
{
	if (req->cmd_type != REQ_TYPE_FS)
		goto error_out;

	nbd_cmd(req) = NBD_CMD_READ;
	if (rq_data_dir(req) == WRITE) {
		if ((req->cmd_flags & REQ_DISCARD)) {
			WARN_ON(!(nbd->flags & NBD_FLAG_SEND_TRIM));
			nbd_cmd(req) = NBD_CMD_TRIM;
		} else
			nbd_cmd(req) = NBD_CMD_WRITE;
		if (nbd->flags & NBD_FLAG_READ_ONLY) {
			dev_err(disk_to_dev(nbd->disk),
				"Write on read-only\n");
			goto error_out;
		}
	}

	if (req->cmd_flags & REQ_FLUSH) {
		BUG_ON(unlikely(blk_rq_sectors(req)));
		nbd_cmd(req) = NBD_CMD_FLUSH;
	}

	req->errors = 0;

	mutex_lock(&nbd->tx_lock);
	if (unlikely(!nbd->sock)) {
		mutex_unlock(&nbd->tx_lock);
		dev_err(disk_to_dev(nbd->disk),
			"Attempted send on closed socket\n");
		goto error_out;
	}

	nbd->active_req = req;

	if (nbd_send_req(nbd, req) != 0) {
		dev_err(disk_to_dev(nbd->disk), "Request send failed\n");
		req->errors++;
		nbd_end_request(req);
	} else {
		spin_lock(&nbd->queue_lock);
		list_add_tail(&req->queuelist, &nbd->queue_head);
		spin_unlock(&nbd->queue_lock);
	}

	nbd->active_req = NULL;
	mutex_unlock(&nbd->tx_lock);
	wake_up_all(&nbd->active_wq);

	return;

error_out:
	req->errors++;
	nbd_end_request(req);
}

static int nbd_thread(void *data)
{
	struct nbd_device *nbd = data;
	struct request *req;

	set_user_nice(current, -20);
	while (!kthread_should_stop() || !list_empty(&nbd->waiting_queue)) {
		/* wait for something to do */
		wait_event_interruptible(nbd->waiting_wq,
					 kthread_should_stop() ||
					 !list_empty(&nbd->waiting_queue));

		/* extract request */
		if (list_empty(&nbd->waiting_queue))
			continue;

		spin_lock_irq(&nbd->queue_lock);
		req = list_entry(nbd->waiting_queue.next, struct request,
				 queuelist);
		list_del_init(&req->queuelist);
		spin_unlock_irq(&nbd->queue_lock);

		/* handle request */
		nbd_handle_req(nbd, req);
	}
	return 0;
}

/*
 * We always wait for result of write, for now. It would be nice to make it optional
 * in future
 * if ((rq_data_dir(req) == WRITE) && (nbd->flags & NBD_WRITE_NOCHK))
 *   { printk( "Warning: Ignoring result!\n"); nbd_end_request( req ); }
 */

static void do_nbd_request(struct request_queue *q)
		__releases(q->queue_lock) __acquires(q->queue_lock)
{
	struct request *req;
	
	while ((req = blk_fetch_request(q)) != NULL) {
		struct nbd_device *nbd;

		spin_unlock_irq(q->queue_lock);

		dprintk(DBG_BLKDEV, "%s: request %p: dequeued (flags=%x)\n",
				req->rq_disk->disk_name, req, req->cmd_type);

		nbd = req->rq_disk->private_data;

		BUG_ON(nbd->magic != NBD_MAGIC);

		if (unlikely(!nbd->sock)) {
			dev_err(disk_to_dev(nbd->disk),
				"Attempted send on closed socket\n");
			req->errors++;
			nbd_end_request(req);
			spin_lock_irq(q->queue_lock);
			continue;
		}

		spin_lock_irq(&nbd->queue_lock);
		list_add_tail(&req->queuelist, &nbd->waiting_queue);
		spin_unlock_irq(&nbd->queue_lock);

		wake_up(&nbd->waiting_wq);

		spin_lock_irq(q->queue_lock);
	}
}

/* Must be called with tx_lock held */

static int __nbd_ioctl(struct block_device *bdev, struct nbd_device *nbd,
		       unsigned int cmd, unsigned long arg)
{
	switch (cmd) {
	case NBD_DISCONNECT: {
		struct request sreq;

		dev_info(disk_to_dev(nbd->disk), "NBD_DISCONNECT\n");
		if (!nbd->sock)
			return -EINVAL;

		mutex_unlock(&nbd->tx_lock);
		fsync_bdev(bdev);
		mutex_lock(&nbd->tx_lock);
		blk_rq_init(NULL, &sreq);
		sreq.cmd_type = REQ_TYPE_SPECIAL;
		nbd_cmd(&sreq) = NBD_CMD_DISC;

		/* Check again after getting mutex back.  */
		if (!nbd->sock)
			return -EINVAL;

		nbd->disconnect = 1;

		nbd_send_req(nbd, &sreq);
		return 0;
	}
 
	case NBD_CLEAR_SOCK: {
		struct socket *sock = nbd->sock;
		nbd->sock = NULL;
		nbd_clear_que(nbd);
		BUG_ON(!list_empty(&nbd->queue_head));
		BUG_ON(!list_empty(&nbd->waiting_queue));
		kill_bdev(bdev);
		if (sock)
			sockfd_put(sock);
		return 0;
	}

	case NBD_SET_SOCK: {
<<<<<<< HEAD
		struct file *file;
		int err;
		if (nbd->file)
			return -EBUSY;
		file = fgetr(arg, CAP_READ, CAP_WRITE, CAP_SHUTDOWN);
		if (!IS_ERR(file)) {
			struct inode *inode = file_inode(file);
			if (S_ISSOCK(inode->i_mode)) {
				nbd->file = file;
				nbd->sock = SOCKET_I(inode);
				if (max_part > 0)
					bdev->bd_invalidated = 1;
				nbd->disconnect = 0; /* we're connected now */
				return 0;
			} else {
				fput(file);
				err = -EINVAL;
			}
		} else {
			err = PTR_ERR(file);
			if (err == -EBADF)
				err = -EINVAL;
=======
		struct socket *sock;
		int err;
		if (nbd->sock)
			return -EBUSY;
		sock = sockfd_lookup(arg, &err);
		if (sock) {
			nbd->sock = sock;
			if (max_part > 0)
				bdev->bd_invalidated = 1;
			nbd->disconnect = 0; /* we're connected now */
			return 0;
>>>>>>> 1860e379
		}
		return err;
	}

	case NBD_SET_BLKSIZE:
		nbd->blksize = arg;
		nbd->bytesize &= ~(nbd->blksize-1);
		bdev->bd_inode->i_size = nbd->bytesize;
		set_blocksize(bdev, nbd->blksize);
		set_capacity(nbd->disk, nbd->bytesize >> 9);
		return 0;

	case NBD_SET_SIZE:
		nbd->bytesize = arg & ~(nbd->blksize-1);
		bdev->bd_inode->i_size = nbd->bytesize;
		set_blocksize(bdev, nbd->blksize);
		set_capacity(nbd->disk, nbd->bytesize >> 9);
		return 0;

	case NBD_SET_TIMEOUT:
		nbd->xmit_timeout = arg * HZ;
		return 0;

	case NBD_SET_FLAGS:
		nbd->flags = arg;
		return 0;

	case NBD_SET_SIZE_BLOCKS:
		nbd->bytesize = ((u64) arg) * nbd->blksize;
		bdev->bd_inode->i_size = nbd->bytesize;
		set_blocksize(bdev, nbd->blksize);
		set_capacity(nbd->disk, nbd->bytesize >> 9);
		return 0;

	case NBD_DO_IT: {
		struct task_struct *thread;
		struct socket *sock;
		int error;

		if (nbd->pid)
			return -EBUSY;
		if (!nbd->sock)
			return -EINVAL;

		mutex_unlock(&nbd->tx_lock);

		if (nbd->flags & NBD_FLAG_READ_ONLY)
			set_device_ro(bdev, true);
		if (nbd->flags & NBD_FLAG_SEND_TRIM)
			queue_flag_set_unlocked(QUEUE_FLAG_DISCARD,
				nbd->disk->queue);
		if (nbd->flags & NBD_FLAG_SEND_FLUSH)
			blk_queue_flush(nbd->disk->queue, REQ_FLUSH);
		else
			blk_queue_flush(nbd->disk->queue, 0);

		thread = kthread_create(nbd_thread, nbd, "%s",
					nbd->disk->disk_name);
		if (IS_ERR(thread)) {
			mutex_lock(&nbd->tx_lock);
			return PTR_ERR(thread);
		}
		wake_up_process(thread);
		error = nbd_do_it(nbd);
		kthread_stop(thread);

		mutex_lock(&nbd->tx_lock);
		if (error)
			return error;
		sock_shutdown(nbd, 0);
		sock = nbd->sock;
		nbd->sock = NULL;
		nbd_clear_que(nbd);
		dev_warn(disk_to_dev(nbd->disk), "queue cleared\n");
		kill_bdev(bdev);
		queue_flag_clear_unlocked(QUEUE_FLAG_DISCARD, nbd->disk->queue);
		set_device_ro(bdev, false);
		if (sock)
			sockfd_put(sock);
		nbd->flags = 0;
		nbd->bytesize = 0;
		bdev->bd_inode->i_size = 0;
		set_capacity(nbd->disk, 0);
		if (max_part > 0)
			ioctl_by_bdev(bdev, BLKRRPART, 0);
		if (nbd->disconnect) /* user requested, ignore socket errors */
			return 0;
		return nbd->harderror;
	}

	case NBD_CLEAR_QUE:
		/*
		 * This is for compatibility only.  The queue is always cleared
		 * by NBD_DO_IT or NBD_CLEAR_SOCK.
		 */
		return 0;

	case NBD_PRINT_DEBUG:
		dev_info(disk_to_dev(nbd->disk),
			"next = %p, prev = %p, head = %p\n",
			nbd->queue_head.next, nbd->queue_head.prev,
			&nbd->queue_head);
		return 0;
	}
	return -ENOTTY;
}

static int nbd_ioctl(struct block_device *bdev, fmode_t mode,
		     unsigned int cmd, unsigned long arg)
{
	struct nbd_device *nbd = bdev->bd_disk->private_data;
	int error;

	if (!capable(CAP_SYS_ADMIN))
		return -EPERM;

	BUG_ON(nbd->magic != NBD_MAGIC);

	/* Anyone capable of this syscall can do *real bad* things */
	dprintk(DBG_IOCTL, "%s: nbd_ioctl cmd=%s(0x%x) arg=%lu\n",
		nbd->disk->disk_name, ioctl_cmd_to_ascii(cmd), cmd, arg);

	mutex_lock(&nbd->tx_lock);
	error = __nbd_ioctl(bdev, nbd, cmd, arg);
	mutex_unlock(&nbd->tx_lock);

	return error;
}

static const struct block_device_operations nbd_fops =
{
	.owner =	THIS_MODULE,
	.ioctl =	nbd_ioctl,
};

/*
 * And here should be modules and kernel interface 
 *  (Just smiley confuses emacs :-)
 */

static int __init nbd_init(void)
{
	int err = -ENOMEM;
	int i;
	int part_shift;

	BUILD_BUG_ON(sizeof(struct nbd_request) != 28);

	if (max_part < 0) {
		printk(KERN_ERR "nbd: max_part must be >= 0\n");
		return -EINVAL;
	}

	nbd_dev = kcalloc(nbds_max, sizeof(*nbd_dev), GFP_KERNEL);
	if (!nbd_dev)
		return -ENOMEM;

	part_shift = 0;
	if (max_part > 0) {
		part_shift = fls(max_part);

		/*
		 * Adjust max_part according to part_shift as it is exported
		 * to user space so that user can know the max number of
		 * partition kernel should be able to manage.
		 *
		 * Note that -1 is required because partition 0 is reserved
		 * for the whole disk.
		 */
		max_part = (1UL << part_shift) - 1;
	}

	if ((1UL << part_shift) > DISK_MAX_PARTS)
		return -EINVAL;

	if (nbds_max > 1UL << (MINORBITS - part_shift))
		return -EINVAL;

	for (i = 0; i < nbds_max; i++) {
		struct gendisk *disk = alloc_disk(1 << part_shift);
		if (!disk)
			goto out;
		nbd_dev[i].disk = disk;
		/*
		 * The new linux 2.5 block layer implementation requires
		 * every gendisk to have its very own request_queue struct.
		 * These structs are big so we dynamically allocate them.
		 */
		disk->queue = blk_init_queue(do_nbd_request, &nbd_lock);
		if (!disk->queue) {
			put_disk(disk);
			goto out;
		}
		/*
		 * Tell the block layer that we are not a rotational device
		 */
		queue_flag_set_unlocked(QUEUE_FLAG_NONROT, disk->queue);
		disk->queue->limits.discard_granularity = 512;
		disk->queue->limits.max_discard_sectors = UINT_MAX;
		disk->queue->limits.discard_zeroes_data = 0;
		blk_queue_max_hw_sectors(disk->queue, 65536);
		disk->queue->limits.max_sectors = 256;
	}

	if (register_blkdev(NBD_MAJOR, "nbd")) {
		err = -EIO;
		goto out;
	}

	printk(KERN_INFO "nbd: registered device at major %d\n", NBD_MAJOR);
	dprintk(DBG_INIT, "nbd: debugflags=0x%x\n", debugflags);

	for (i = 0; i < nbds_max; i++) {
		struct gendisk *disk = nbd_dev[i].disk;
		nbd_dev[i].magic = NBD_MAGIC;
		INIT_LIST_HEAD(&nbd_dev[i].waiting_queue);
		spin_lock_init(&nbd_dev[i].queue_lock);
		INIT_LIST_HEAD(&nbd_dev[i].queue_head);
		mutex_init(&nbd_dev[i].tx_lock);
		init_waitqueue_head(&nbd_dev[i].active_wq);
		init_waitqueue_head(&nbd_dev[i].waiting_wq);
		nbd_dev[i].blksize = 1024;
		nbd_dev[i].bytesize = 0;
		disk->major = NBD_MAJOR;
		disk->first_minor = i << part_shift;
		disk->fops = &nbd_fops;
		disk->private_data = &nbd_dev[i];
		sprintf(disk->disk_name, "nbd%d", i);
		set_capacity(disk, 0);
		add_disk(disk);
	}

	return 0;
out:
	while (i--) {
		blk_cleanup_queue(nbd_dev[i].disk->queue);
		put_disk(nbd_dev[i].disk);
	}
	kfree(nbd_dev);
	return err;
}

static void __exit nbd_cleanup(void)
{
	int i;
	for (i = 0; i < nbds_max; i++) {
		struct gendisk *disk = nbd_dev[i].disk;
		nbd_dev[i].magic = 0;
		if (disk) {
			del_gendisk(disk);
			blk_cleanup_queue(disk->queue);
			put_disk(disk);
		}
	}
	unregister_blkdev(NBD_MAJOR, "nbd");
	kfree(nbd_dev);
	printk(KERN_INFO "nbd: unregistered device at major %d\n", NBD_MAJOR);
}

module_init(nbd_init);
module_exit(nbd_cleanup);

MODULE_DESCRIPTION("Network Block Device");
MODULE_LICENSE("GPL");

module_param(nbds_max, int, 0444);
MODULE_PARM_DESC(nbds_max, "number of network block devices to initialize (default: 16)");
module_param(max_part, int, 0444);
MODULE_PARM_DESC(max_part, "number of partitions per device (default: 0)");
#ifndef NDEBUG
module_param(debugflags, int, 0644);
MODULE_PARM_DESC(debugflags, "flags for controlling debug output");
#endif<|MERGE_RESOLUTION|>--- conflicted
+++ resolved
@@ -642,42 +642,18 @@
 	}
 
 	case NBD_SET_SOCK: {
-<<<<<<< HEAD
-		struct file *file;
-		int err;
-		if (nbd->file)
-			return -EBUSY;
-		file = fgetr(arg, CAP_READ, CAP_WRITE, CAP_SHUTDOWN);
-		if (!IS_ERR(file)) {
-			struct inode *inode = file_inode(file);
-			if (S_ISSOCK(inode->i_mode)) {
-				nbd->file = file;
-				nbd->sock = SOCKET_I(inode);
-				if (max_part > 0)
-					bdev->bd_invalidated = 1;
-				nbd->disconnect = 0; /* we're connected now */
-				return 0;
-			} else {
-				fput(file);
-				err = -EINVAL;
-			}
-		} else {
-			err = PTR_ERR(file);
-			if (err == -EBADF)
-				err = -EINVAL;
-=======
 		struct socket *sock;
 		int err;
 		if (nbd->sock)
 			return -EBUSY;
-		sock = sockfd_lookup(arg, &err);
+		sock = sockfd_lookupr(arg, &err,
+				      CAP_READ, CAP_WRITE, CAP_SHUTDOWN);
 		if (sock) {
 			nbd->sock = sock;
 			if (max_part > 0)
 				bdev->bd_invalidated = 1;
 			nbd->disconnect = 0; /* we're connected now */
 			return 0;
->>>>>>> 1860e379
 		}
 		return err;
 	}
