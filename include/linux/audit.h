/* audit.h -- Auditing support
 *
 * Copyright 2003-2004 Red Hat Inc., Durham, North Carolina.
 * All Rights Reserved.
 *
 * This program is free software; you can redistribute it and/or modify
 * it under the terms of the GNU General Public License as published by
 * the Free Software Foundation; either version 2 of the License, or
 * (at your option) any later version.
 *
 * This program is distributed in the hope that it will be useful,
 * but WITHOUT ANY WARRANTY; without even the implied warranty of
 * MERCHANTABILITY or FITNESS FOR A PARTICULAR PURPOSE.  See the
 * GNU General Public License for more details.
 *
 * You should have received a copy of the GNU General Public License
 * along with this program; if not, write to the Free Software
 * Foundation, Inc., 59 Temple Place, Suite 330, Boston, MA  02111-1307  USA
 *
 * Written by Rickard E. (Rik) Faith <faith@redhat.com>
 *
 */
#ifndef _LINUX_AUDIT_H_
#define _LINUX_AUDIT_H_

#include <linux/sched.h>
#include <linux/ptrace.h>
#include <uapi/linux/audit.h>

struct audit_sig_info {
	uid_t		uid;
	pid_t		pid;
	char		ctx[0];
};

struct audit_buffer;
struct audit_context;
struct inode;
struct netlink_skb_parms;
struct path;
struct linux_binprm;
struct mq_attr;
struct mqstat;
struct audit_watch;
struct audit_tree;

struct audit_krule {
	int			vers_ops;
	u32			flags;
	u32			listnr;
	u32			action;
	u32			mask[AUDIT_BITMASK_SIZE];
	u32			buflen; /* for data alloc on list rules */
	u32			field_count;
	char			*filterkey; /* ties events to rules */
	struct audit_field	*fields;
	struct audit_field	*arch_f; /* quick access to arch field */
	struct audit_field	*inode_f; /* quick access to an inode field */
	struct audit_watch	*watch;	/* associated watch */
	struct audit_tree	*tree;	/* associated watched tree */
	struct list_head	rlist;	/* entry in audit_{watch,tree}.rules list */
	struct list_head	list;	/* for AUDIT_LIST* purposes only */
	u64			prio;
};

struct audit_field {
	u32				type;
	u32				val;
	kuid_t				uid;
	kgid_t				gid;
	u32				op;
	char				*lsm_str;
	void				*lsm_rule;
};

extern int __init audit_register_class(int class, unsigned *list);
extern int audit_classify_syscall(int abi, unsigned syscall);
extern int audit_classify_arch(int arch);

/* audit_names->type values */
#define	AUDIT_TYPE_UNKNOWN	0	/* we don't know yet */
#define	AUDIT_TYPE_NORMAL	1	/* a "normal" audit record */
#define	AUDIT_TYPE_PARENT	2	/* a parent audit record */
#define	AUDIT_TYPE_CHILD_DELETE 3	/* a child being deleted */
#define	AUDIT_TYPE_CHILD_CREATE 4	/* a child being created */

/* maximized args number that audit_socketcall can process */
#define AUDITSC_ARGS		6

struct filename;

extern void audit_log_session_info(struct audit_buffer *ab);

#ifdef CONFIG_AUDITSYSCALL
/* These are defined in auditsc.c */
				/* Public API */
extern int  audit_alloc(struct task_struct *task);
extern void __audit_free(struct task_struct *task);
extern void __audit_syscall_entry(int arch,
				  int major, unsigned long a0, unsigned long a1,
				  unsigned long a2, unsigned long a3);
extern void __audit_syscall_exit(int ret_success, long ret_value);
<<<<<<< HEAD
extern void __audit_getname(const char *name);
extern void audit_putname(const char *name);
extern void __audit_inode(const char *name, const struct dentry *dentry);
extern void __audit_inode_child(const struct dentry *dentry,
				const struct inode *parent);
=======
extern struct filename *__audit_reusename(const __user char *uptr);
extern void __audit_getname(struct filename *name);
extern void audit_putname(struct filename *name);

#define AUDIT_INODE_PARENT	1	/* dentry represents the parent */
#define AUDIT_INODE_HIDDEN	2	/* audit record should be hidden */
extern void __audit_inode(struct filename *name, const struct dentry *dentry,
				unsigned int flags);
extern void __audit_inode_child(const struct inode *parent,
				const struct dentry *dentry,
				const unsigned char type);
>>>>>>> 5c68732e
extern void __audit_seccomp(unsigned long syscall, long signr, int code);
extern void __audit_ptrace(struct task_struct *t);

static inline int audit_dummy_context(void)
{
	void *p = current->audit_context;
	return !p || *(int *)p;
}
static inline void audit_free(struct task_struct *task)
{
	if (unlikely(task->audit_context))
		__audit_free(task);
}
static inline void audit_syscall_entry(int arch, int major, unsigned long a0,
				       unsigned long a1, unsigned long a2,
				       unsigned long a3)
{
	if (unlikely(current->audit_context))
		__audit_syscall_entry(arch, major, a0, a1, a2, a3);
}
static inline void audit_syscall_exit(void *pt_regs)
{
	if (unlikely(current->audit_context)) {
		int success = is_syscall_success(pt_regs);
		int return_code = regs_return_value(pt_regs);

		__audit_syscall_exit(success, return_code);
	}
}
static inline struct filename *audit_reusename(const __user char *name)
{
	if (unlikely(!audit_dummy_context()))
		return __audit_reusename(name);
	return NULL;
}
static inline void audit_getname(struct filename *name)
{
	if (unlikely(!audit_dummy_context()))
		__audit_getname(name);
}
static inline void audit_inode(struct filename *name,
				const struct dentry *dentry,
				unsigned int parent) {
	if (unlikely(!audit_dummy_context())) {
		unsigned int flags = 0;
		if (parent)
			flags |= AUDIT_INODE_PARENT;
		__audit_inode(name, dentry, flags);
	}
}
static inline void audit_inode_parent_hidden(struct filename *name,
						const struct dentry *dentry)
{
	if (unlikely(!audit_dummy_context()))
		__audit_inode(name, dentry,
				AUDIT_INODE_PARENT | AUDIT_INODE_HIDDEN);
}
static inline void audit_inode_child(const struct inode *parent,
				     const struct dentry *dentry,
				     const unsigned char type) {
	if (unlikely(!audit_dummy_context()))
		__audit_inode_child(parent, dentry, type);
}
void audit_core_dumps(long signr);

static inline void audit_seccomp(unsigned long syscall, long signr, int code)
{
<<<<<<< HEAD
	if (unlikely(!audit_dummy_context()))
=======
	/* Force a record to be reported if a signal was delivered. */
	if (signr || unlikely(!audit_dummy_context()))
>>>>>>> 5c68732e
		__audit_seccomp(syscall, signr, code);
}

static inline void audit_ptrace(struct task_struct *t)
{
	if (unlikely(!audit_dummy_context()))
		__audit_ptrace(t);
}

				/* Private API (for audit.c only) */
extern unsigned int audit_serial(void);
extern int auditsc_get_stamp(struct audit_context *ctx,
			      struct timespec *t, unsigned int *serial);
extern int audit_set_loginuid(kuid_t loginuid);

static inline kuid_t audit_get_loginuid(struct task_struct *tsk)
{
	return tsk->loginuid;
}

static inline int audit_get_sessionid(struct task_struct *tsk)
{
	return tsk->sessionid;
}

extern void __audit_ipc_obj(struct kern_ipc_perm *ipcp);
extern void __audit_ipc_set_perm(unsigned long qbytes, uid_t uid, gid_t gid, umode_t mode);
extern int __audit_bprm(struct linux_binprm *bprm);
extern int __audit_socketcall(int nargs, unsigned long *args);
extern int __audit_sockaddr(int len, void *addr);
extern void __audit_fd_pair(int fd1, int fd2);
extern void __audit_mq_open(int oflag, umode_t mode, struct mq_attr *attr);
extern void __audit_mq_sendrecv(mqd_t mqdes, size_t msg_len, unsigned int msg_prio, const struct timespec *abs_timeout);
extern void __audit_mq_notify(mqd_t mqdes, const struct sigevent *notification);
extern void __audit_mq_getsetattr(mqd_t mqdes, struct mq_attr *mqstat);
extern int __audit_log_bprm_fcaps(struct linux_binprm *bprm,
				  const struct cred *new,
				  const struct cred *old);
extern void __audit_log_capset(pid_t pid, const struct cred *new, const struct cred *old);
extern void __audit_mmap_fd(int fd, int flags);

static inline void audit_ipc_obj(struct kern_ipc_perm *ipcp)
{
	if (unlikely(!audit_dummy_context()))
		__audit_ipc_obj(ipcp);
}
static inline void audit_fd_pair(int fd1, int fd2)
{
	if (unlikely(!audit_dummy_context()))
		__audit_fd_pair(fd1, fd2);
}
static inline void audit_ipc_set_perm(unsigned long qbytes, uid_t uid, gid_t gid, umode_t mode)
{
	if (unlikely(!audit_dummy_context()))
		__audit_ipc_set_perm(qbytes, uid, gid, mode);
}
static inline int audit_bprm(struct linux_binprm *bprm)
{
	if (unlikely(!audit_dummy_context()))
		return __audit_bprm(bprm);
	return 0;
}
static inline int audit_socketcall(int nargs, unsigned long *args)
{
	if (unlikely(!audit_dummy_context()))
		return __audit_socketcall(nargs, args);
	return 0;
}
static inline int audit_sockaddr(int len, void *addr)
{
	if (unlikely(!audit_dummy_context()))
		return __audit_sockaddr(len, addr);
	return 0;
}
static inline void audit_mq_open(int oflag, umode_t mode, struct mq_attr *attr)
{
	if (unlikely(!audit_dummy_context()))
		__audit_mq_open(oflag, mode, attr);
}
static inline void audit_mq_sendrecv(mqd_t mqdes, size_t msg_len, unsigned int msg_prio, const struct timespec *abs_timeout)
{
	if (unlikely(!audit_dummy_context()))
		__audit_mq_sendrecv(mqdes, msg_len, msg_prio, abs_timeout);
}
static inline void audit_mq_notify(mqd_t mqdes, const struct sigevent *notification)
{
	if (unlikely(!audit_dummy_context()))
		__audit_mq_notify(mqdes, notification);
}
static inline void audit_mq_getsetattr(mqd_t mqdes, struct mq_attr *mqstat)
{
	if (unlikely(!audit_dummy_context()))
		__audit_mq_getsetattr(mqdes, mqstat);
}

static inline int audit_log_bprm_fcaps(struct linux_binprm *bprm,
				       const struct cred *new,
				       const struct cred *old)
{
	if (unlikely(!audit_dummy_context()))
		return __audit_log_bprm_fcaps(bprm, new, old);
	return 0;
}

static inline void audit_log_capset(pid_t pid, const struct cred *new,
				   const struct cred *old)
{
	if (unlikely(!audit_dummy_context()))
		__audit_log_capset(pid, new, old);
}

static inline void audit_mmap_fd(int fd, int flags)
{
	if (unlikely(!audit_dummy_context()))
		__audit_mmap_fd(fd, flags);
}

extern int audit_n_rules;
extern int audit_signals;
#else /* CONFIG_AUDITSYSCALL */
<<<<<<< HEAD
#define audit_alloc(t) ({ 0; })
#define audit_free(t) do { ; } while (0)
#define audit_syscall_entry(ta,a,b,c,d,e) do { ; } while (0)
#define audit_syscall_exit(r) do { ; } while (0)
#define audit_dummy_context() 1
#define audit_getname(n) do { ; } while (0)
#define audit_putname(n) do { ; } while (0)
#define __audit_inode(n,d) do { ; } while (0)
#define __audit_inode_child(i,p) do { ; } while (0)
#define audit_inode(n,d) do { (void)(d); } while (0)
#define audit_inode_child(i,p) do { ; } while (0)
#define audit_core_dumps(i) do { ; } while (0)
#define audit_seccomp(i,s,c) do { ; } while (0)
#define auditsc_get_stamp(c,t,s) (0)
#define audit_get_loginuid(t) (-1)
#define audit_get_sessionid(t) (-1)
#define audit_log_task_context(b) do { ; } while (0)
#define audit_ipc_obj(i) ((void)0)
#define audit_ipc_set_perm(q,u,g,m) ((void)0)
#define audit_bprm(p) ({ 0; })
#define audit_socketcall(n,a) ((void)0)
#define audit_fd_pair(n,a) ((void)0)
#define audit_sockaddr(len, addr) ({ 0; })
#define audit_mq_open(o,m,a) ((void)0)
#define audit_mq_sendrecv(d,l,p,t) ((void)0)
#define audit_mq_notify(d,n) ((void)0)
#define audit_mq_getsetattr(d,s) ((void)0)
#define audit_log_bprm_fcaps(b, ncr, ocr) ({ 0; })
#define audit_log_capset(pid, ncr, ocr) ((void)0)
#define audit_mmap_fd(fd, flags) ((void)0)
#define audit_ptrace(t) ((void)0)
=======
static inline int audit_alloc(struct task_struct *task)
{
	return 0;
}
static inline void audit_free(struct task_struct *task)
{ }
static inline void audit_syscall_entry(int arch, int major, unsigned long a0,
				       unsigned long a1, unsigned long a2,
				       unsigned long a3)
{ }
static inline void audit_syscall_exit(void *pt_regs)
{ }
static inline int audit_dummy_context(void)
{
	return 1;
}
static inline struct filename *audit_reusename(const __user char *name)
{
	return NULL;
}
static inline void audit_getname(struct filename *name)
{ }
static inline void audit_putname(struct filename *name)
{ }
static inline void __audit_inode(struct filename *name,
					const struct dentry *dentry,
					unsigned int flags)
{ }
static inline void __audit_inode_child(const struct inode *parent,
					const struct dentry *dentry,
					const unsigned char type)
{ }
static inline void audit_inode(struct filename *name,
				const struct dentry *dentry,
				unsigned int parent)
{ }
static inline void audit_inode_parent_hidden(struct filename *name,
				const struct dentry *dentry)
{ }
static inline void audit_inode_child(const struct inode *parent,
				     const struct dentry *dentry,
				     const unsigned char type)
{ }
static inline void audit_core_dumps(long signr)
{ }
static inline void __audit_seccomp(unsigned long syscall, long signr, int code)
{ }
static inline void audit_seccomp(unsigned long syscall, long signr, int code)
{ }
static inline int auditsc_get_stamp(struct audit_context *ctx,
			      struct timespec *t, unsigned int *serial)
{
	return 0;
}
static inline kuid_t audit_get_loginuid(struct task_struct *tsk)
{
	return INVALID_UID;
}
static inline int audit_get_sessionid(struct task_struct *tsk)
{
	return -1;
}
static inline void audit_ipc_obj(struct kern_ipc_perm *ipcp)
{ }
static inline void audit_ipc_set_perm(unsigned long qbytes, uid_t uid,
					gid_t gid, umode_t mode)
{ }
static inline int audit_bprm(struct linux_binprm *bprm)
{
	return 0;
}
static inline int audit_socketcall(int nargs, unsigned long *args)
{
	return 0;
}
static inline void audit_fd_pair(int fd1, int fd2)
{ }
static inline int audit_sockaddr(int len, void *addr)
{
	return 0;
}
static inline void audit_mq_open(int oflag, umode_t mode, struct mq_attr *attr)
{ }
static inline void audit_mq_sendrecv(mqd_t mqdes, size_t msg_len,
				     unsigned int msg_prio,
				     const struct timespec *abs_timeout)
{ }
static inline void audit_mq_notify(mqd_t mqdes,
				   const struct sigevent *notification)
{ }
static inline void audit_mq_getsetattr(mqd_t mqdes, struct mq_attr *mqstat)
{ }
static inline int audit_log_bprm_fcaps(struct linux_binprm *bprm,
				       const struct cred *new,
				       const struct cred *old)
{
	return 0;
}
static inline void audit_log_capset(pid_t pid, const struct cred *new,
				   const struct cred *old)
{ }
static inline void audit_mmap_fd(int fd, int flags)
{ }
static inline void audit_ptrace(struct task_struct *t)
{ }
>>>>>>> 5c68732e
#define audit_n_rules 0
#define audit_signals 0
#endif /* CONFIG_AUDITSYSCALL */

static inline bool audit_loginuid_set(struct task_struct *tsk)
{
	return uid_valid(audit_get_loginuid(tsk));
}

#ifdef CONFIG_AUDIT
/* These are defined in audit.c */
				/* Public API */
extern __printf(4, 5)
void audit_log(struct audit_context *ctx, gfp_t gfp_mask, int type,
	       const char *fmt, ...);

extern struct audit_buffer *audit_log_start(struct audit_context *ctx, gfp_t gfp_mask, int type);
extern __printf(2, 3)
void audit_log_format(struct audit_buffer *ab, const char *fmt, ...);
extern void		    audit_log_end(struct audit_buffer *ab);
extern int		    audit_string_contains_control(const char *string,
							  size_t len);
extern void		    audit_log_n_hex(struct audit_buffer *ab,
					  const unsigned char *buf,
					  size_t len);
extern void		    audit_log_n_string(struct audit_buffer *ab,
					       const char *buf,
					       size_t n);
extern void		    audit_log_n_untrustedstring(struct audit_buffer *ab,
							const char *string,
							size_t n);
extern void		    audit_log_untrustedstring(struct audit_buffer *ab,
						      const char *string);
extern void		    audit_log_d_path(struct audit_buffer *ab,
					     const char *prefix,
					     const struct path *path);
extern void		    audit_log_key(struct audit_buffer *ab,
					  char *key);
extern void		    audit_log_link_denied(const char *operation,
						  struct path *link);
extern void		    audit_log_lost(const char *message);
#ifdef CONFIG_SECURITY
extern void 		    audit_log_secctx(struct audit_buffer *ab, u32 secid);
#else
static inline void	    audit_log_secctx(struct audit_buffer *ab, u32 secid)
{ }
#endif

extern int audit_log_task_context(struct audit_buffer *ab);
extern void audit_log_task_info(struct audit_buffer *ab,
				struct task_struct *tsk);

extern int		    audit_update_lsm_rules(void);

				/* Private API (for audit.c only) */
extern int audit_filter_user(int type);
extern int audit_filter_type(int type);
extern int  audit_receive_filter(int type, int pid, int seq,
				void *data, size_t datasz);
extern int audit_enabled;
#else /* CONFIG_AUDIT */
static inline __printf(4, 5)
void audit_log(struct audit_context *ctx, gfp_t gfp_mask, int type,
	       const char *fmt, ...)
{ }
static inline struct audit_buffer *audit_log_start(struct audit_context *ctx,
						   gfp_t gfp_mask, int type)
{
	return NULL;
}
static inline __printf(2, 3)
void audit_log_format(struct audit_buffer *ab, const char *fmt, ...)
{ }
static inline void audit_log_end(struct audit_buffer *ab)
{ }
static inline void audit_log_n_hex(struct audit_buffer *ab,
				   const unsigned char *buf, size_t len)
{ }
static inline void audit_log_n_string(struct audit_buffer *ab,
				      const char *buf, size_t n)
{ }
static inline void  audit_log_n_untrustedstring(struct audit_buffer *ab,
						const char *string, size_t n)
{ }
static inline void audit_log_untrustedstring(struct audit_buffer *ab,
					     const char *string)
{ }
static inline void audit_log_d_path(struct audit_buffer *ab,
				    const char *prefix,
				    const struct path *path)
{ }
static inline void audit_log_key(struct audit_buffer *ab, char *key)
{ }
static inline void audit_log_link_denied(const char *string,
					 const struct path *link)
{ }
static inline void audit_log_secctx(struct audit_buffer *ab, u32 secid)
{ }
static inline int audit_log_task_context(struct audit_buffer *ab)
{
	return 0;
}
static inline void audit_log_task_info(struct audit_buffer *ab,
				       struct task_struct *tsk)
{ }
#define audit_enabled 0
#endif /* CONFIG_AUDIT */
static inline void audit_log_string(struct audit_buffer *ab, const char *buf)
{
	audit_log_n_string(ab, buf, strlen(buf));
}

#endif<|MERGE_RESOLUTION|>--- conflicted
+++ resolved
@@ -100,13 +100,6 @@
 				  int major, unsigned long a0, unsigned long a1,
 				  unsigned long a2, unsigned long a3);
 extern void __audit_syscall_exit(int ret_success, long ret_value);
-<<<<<<< HEAD
-extern void __audit_getname(const char *name);
-extern void audit_putname(const char *name);
-extern void __audit_inode(const char *name, const struct dentry *dentry);
-extern void __audit_inode_child(const struct dentry *dentry,
-				const struct inode *parent);
-=======
 extern struct filename *__audit_reusename(const __user char *uptr);
 extern void __audit_getname(struct filename *name);
 extern void audit_putname(struct filename *name);
@@ -118,7 +111,6 @@
 extern void __audit_inode_child(const struct inode *parent,
 				const struct dentry *dentry,
 				const unsigned char type);
->>>>>>> 5c68732e
 extern void __audit_seccomp(unsigned long syscall, long signr, int code);
 extern void __audit_ptrace(struct task_struct *t);
 
@@ -186,12 +178,8 @@
 
 static inline void audit_seccomp(unsigned long syscall, long signr, int code)
 {
-<<<<<<< HEAD
-	if (unlikely(!audit_dummy_context()))
-=======
 	/* Force a record to be reported if a signal was delivered. */
 	if (signr || unlikely(!audit_dummy_context()))
->>>>>>> 5c68732e
 		__audit_seccomp(syscall, signr, code);
 }
 
@@ -312,39 +300,6 @@
 extern int audit_n_rules;
 extern int audit_signals;
 #else /* CONFIG_AUDITSYSCALL */
-<<<<<<< HEAD
-#define audit_alloc(t) ({ 0; })
-#define audit_free(t) do { ; } while (0)
-#define audit_syscall_entry(ta,a,b,c,d,e) do { ; } while (0)
-#define audit_syscall_exit(r) do { ; } while (0)
-#define audit_dummy_context() 1
-#define audit_getname(n) do { ; } while (0)
-#define audit_putname(n) do { ; } while (0)
-#define __audit_inode(n,d) do { ; } while (0)
-#define __audit_inode_child(i,p) do { ; } while (0)
-#define audit_inode(n,d) do { (void)(d); } while (0)
-#define audit_inode_child(i,p) do { ; } while (0)
-#define audit_core_dumps(i) do { ; } while (0)
-#define audit_seccomp(i,s,c) do { ; } while (0)
-#define auditsc_get_stamp(c,t,s) (0)
-#define audit_get_loginuid(t) (-1)
-#define audit_get_sessionid(t) (-1)
-#define audit_log_task_context(b) do { ; } while (0)
-#define audit_ipc_obj(i) ((void)0)
-#define audit_ipc_set_perm(q,u,g,m) ((void)0)
-#define audit_bprm(p) ({ 0; })
-#define audit_socketcall(n,a) ((void)0)
-#define audit_fd_pair(n,a) ((void)0)
-#define audit_sockaddr(len, addr) ({ 0; })
-#define audit_mq_open(o,m,a) ((void)0)
-#define audit_mq_sendrecv(d,l,p,t) ((void)0)
-#define audit_mq_notify(d,n) ((void)0)
-#define audit_mq_getsetattr(d,s) ((void)0)
-#define audit_log_bprm_fcaps(b, ncr, ocr) ({ 0; })
-#define audit_log_capset(pid, ncr, ocr) ((void)0)
-#define audit_mmap_fd(fd, flags) ((void)0)
-#define audit_ptrace(t) ((void)0)
-=======
 static inline int audit_alloc(struct task_struct *task)
 {
 	return 0;
@@ -450,7 +405,6 @@
 { }
 static inline void audit_ptrace(struct task_struct *t)
 { }
->>>>>>> 5c68732e
 #define audit_n_rules 0
 #define audit_signals 0
 #endif /* CONFIG_AUDITSYSCALL */
