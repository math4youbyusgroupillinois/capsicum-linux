--- conflicted
+++ resolved
@@ -9,7 +9,6 @@
 #include <linux/sched.h>
 #include <linux/module.h>
 #include <linux/pm.h>
-#include <linux/procdesc.h>
 #include <linux/clockchips.h>
 #include <linux/random.h>
 #include <linux/user-return-notifier.h>
@@ -18,8 +17,6 @@
 #include <linux/stackprotector.h>
 #include <linux/tick.h>
 #include <linux/cpuidle.h>
-#include <linux/fdtable.h>
-#include <linux/file.h>
 #include <trace/events/power.h>
 #include <linux/hw_breakpoint.h>
 #include <asm/cpu.h>
@@ -241,165 +238,6 @@
 	propagate_user_return_notify(prev_p, next_p);
 }
 
-<<<<<<< HEAD
-int sys_fork(struct pt_regs *regs)
-{
-	return do_fork(SIGCHLD, regs->sp, regs, 0, NULL, NULL, NULL);
-}
-
-/*
- * This is trivial, and on the face of it looks like it
- * could equally well be done in user mode.
- *
- * Not so, for quite unobvious reasons - register pressure.
- * In user mode vfork() cannot have a stack frame, and if
- * done by calling the "clone()" system call directly, you
- * do not have enough call-clobbered registers to hold all
- * the information you need.
- */
-int sys_vfork(struct pt_regs *regs)
-{
-	return do_fork(CLONE_VFORK | CLONE_VM | SIGCHLD, regs->sp, regs, 0,
-		       NULL, NULL, NULL);
-}
-
-long sys_pdfork(int __user *fdp, int flags, struct pt_regs *regs)
-{
-#ifdef CONFIG_PROCDESC
-	long ret;
-	int fd;
-	struct task_struct *task = NULL;
-	struct file *pd;
-
-	fd = get_unused_fd();
-	if (fd < 0)
-		return fd;
-
-	pd = prepare_procdesc();
-	if (IS_ERR(pd)) {
-		ret = PTR_ERR(pd);
-		goto out_putfd;
-	}
-
-	ret = do_fork(0, regs->sp, regs, 0, &task, NULL, NULL);
-
-	if (ret < 0)
-		goto out_fput;
-
-	set_procdesc_task(pd, task, flags & PD_DAEMON);
-	fd_install(fd, pd);
-	put_user(fd, fdp);
-
-	return ret;
-
-out_fput:
-	fput(pd);
-out_putfd:
-	put_unused_fd(fd);
-	return ret;
-#else
-	return -ENOSYS;
-#endif
-}
-
-long
-sys_clone(unsigned long clone_flags, unsigned long newsp,
-	  void __user *parent_tid, void __user *child_tid, struct pt_regs *regs)
-{
-	if (!newsp)
-		newsp = regs->sp;
-	return do_fork(clone_flags, newsp, regs, 0, NULL,
-			parent_tid, child_tid);
-}
-
-/*
- * This gets run with %si containing the
- * function to call, and %di containing
- * the "args".
- */
-extern void kernel_thread_helper(void);
-
-/*
- * Create a kernel thread
- */
-int kernel_thread(int (*fn)(void *), void *arg, unsigned long flags)
-{
-	struct pt_regs regs;
-
-	memset(&regs, 0, sizeof(regs));
-
-	regs.si = (unsigned long) fn;
-	regs.di = (unsigned long) arg;
-
-#ifdef CONFIG_X86_32
-	regs.ds = __USER_DS;
-	regs.es = __USER_DS;
-	regs.fs = __KERNEL_PERCPU;
-	regs.gs = __KERNEL_STACK_CANARY;
-#else
-	regs.ss = __KERNEL_DS;
-#endif
-
-	regs.orig_ax = -1;
-	regs.ip = (unsigned long) kernel_thread_helper;
-	regs.cs = __KERNEL_CS | get_kernel_rpl();
-	regs.flags = X86_EFLAGS_IF | X86_EFLAGS_BIT1;
-
-	/* Ok, create the new process.. */
-	return do_fork(flags | CLONE_VM | CLONE_UNTRACED, 0, &regs, 0,
-			NULL, NULL, NULL);
-}
-EXPORT_SYMBOL(kernel_thread);
-
-/*
- * sys_execve() executes a new program.
- */
-long sys_execve(const char __user *name,
-		const char __user *const __user *argv,
-		const char __user *const __user *envp, struct pt_regs *regs)
-{
-	long error;
-	char *filename;
-
-	filename = getname(name);
-	error = PTR_ERR(filename);
-	if (IS_ERR(filename))
-		return error;
-	error = do_execve(filename, argv, envp, regs);
-
-#ifdef CONFIG_X86_32
-	if (error == 0) {
-		/* Make sure we don't return using sysenter.. */
-                set_thread_flag(TIF_IRET);
-        }
-#endif
-
-	putname(filename);
-	return error;
-}
-
-=======
->>>>>>> 5c68732e
-/*
- * sys_fexecve() executes a new program from a file descriptor.
- */
-long sys_fexecve(int fd,
-		const char __user *const __user *argv,
-		const char __user *const __user *envp, struct pt_regs *regs)
-{
-	long error;
-	error = do_fexecve(fd, argv, envp, regs);
-
-#ifdef CONFIG_X86_32
-	if (error == 0) {
-		/* Make sure we don't return using sysenter.. */
-		set_thread_flag(TIF_IRET);
-	}
-#endif
-
-	return error;
-}
-
 /*
  * Idle related variables and functions
  */
