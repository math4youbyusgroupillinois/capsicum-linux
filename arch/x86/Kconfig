--- conflicted
+++ resolved
@@ -98,9 +98,6 @@
 	select ARCH_HAVE_NMI_SAFE_CMPXCHG
 	select GENERIC_IOMAP
 	select DCACHE_WORD_ACCESS
-<<<<<<< HEAD
-	select HAVE_ARCH_SECCOMP_FILTER
-=======
 	select GENERIC_SMP_IDLE_THREAD
 	select ARCH_WANT_IPC_PARSE_VERSION if X86_32
 	select HAVE_ARCH_SECCOMP_FILTER
@@ -127,7 +124,6 @@
 	select COMPAT_OLD_SIGACTION if IA32_EMULATION
 	select RTC_LIB
 	select HAVE_DEBUG_STACKOVERFLOW
->>>>>>> 5c68732e
 
 config INSTRUCTION_DECODER
 	def_bool y
