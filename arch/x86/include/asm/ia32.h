#ifndef _ASM_X86_IA32_H
#define _ASM_X86_IA32_H


#ifdef CONFIG_IA32_EMULATION

#include <linux/compat.h>

/*
 * 32 bit structures for IA32 support.
 */

#include <asm/sigcontext32.h>

/* signal.h */

struct ucontext_ia32 {
	unsigned int	  uc_flags;
	unsigned int 	  uc_link;
	compat_stack_t	  uc_stack;
	struct sigcontext_ia32 uc_mcontext;
	compat_sigset_t	  uc_sigmask;	/* mask last for extensibility */
};

struct ucontext_x32 {
	unsigned int	  uc_flags;
	unsigned int 	  uc_link;
	compat_stack_t	  uc_stack;
	unsigned int	  uc__pad0;     /* needed for alignment */
	struct sigcontext uc_mcontext;  /* the 64-bit sigcontext type */
	compat_sigset_t	  uc_sigmask;	/* mask last for extensibility */
};

/* This matches struct stat64 in glibc2.2, hence the absolutely
 * insane amounts of padding around dev_t's.
 */
struct stat64 {
	unsigned long long	st_dev;
	unsigned char		__pad0[4];

#define STAT64_HAS_BROKEN_ST_INO	1
	unsigned int		__st_ino;

	unsigned int		st_mode;
	unsigned int		st_nlink;

	unsigned int		st_uid;
	unsigned int		st_gid;

	unsigned long long	st_rdev;
	unsigned char		__pad3[4];

	long long		st_size;
	unsigned int		st_blksize;

	long long		st_blocks;/* Number 512-byte blocks allocated */

	unsigned 		st_atime;
	unsigned 		st_atime_nsec;
	unsigned 		st_mtime;
	unsigned 		st_mtime_nsec;
	unsigned 		st_ctime;
	unsigned 		st_ctime_nsec;

	unsigned long long	st_ino;
} __attribute__((packed));

<<<<<<< HEAD
typedef struct compat_siginfo {
	int si_signo;
	int si_errno;
	int si_code;

	union {
		int _pad[((128 / sizeof(int)) - 3)];

		/* kill() */
		struct {
			unsigned int _pid;	/* sender's pid */
			unsigned int _uid;	/* sender's uid */
		} _kill;

		/* POSIX.1b timers */
		struct {
			compat_timer_t _tid;	/* timer id */
			int _overrun;		/* overrun count */
			compat_sigval_t _sigval;	/* same as below */
			int _sys_private;	/* not to be passed to user */
			int _overrun_incr;	/* amount to add to overrun */
		} _timer;

		/* POSIX.1b signals */
		struct {
			unsigned int _pid;	/* sender's pid */
			unsigned int _uid;	/* sender's uid */
			compat_sigval_t _sigval;
		} _rt;

		/* SIGCHLD */
		struct {
			unsigned int _pid;	/* which child */
			unsigned int _uid;	/* sender's uid */
			int _status;		/* exit code */
			compat_clock_t _utime;
			compat_clock_t _stime;
		} _sigchld;

		/* SIGCHLD (x32 version) */
		struct {
			unsigned int _pid;	/* which child */
			unsigned int _uid;	/* sender's uid */
			int _status;		/* exit code */
			compat_s64 _utime;
			compat_s64 _stime;
		} _sigchld_x32;

		/* SIGILL, SIGFPE, SIGSEGV, SIGBUS */
		struct {
			unsigned int _addr;	/* faulting insn/memory ref. */
		} _sigfault;

		/* SIGPOLL */
		struct {
			int _band;	/* POLL_IN, POLL_OUT, POLL_MSG */
			int _fd;
		} _sigpoll;

		struct {
			unsigned int _call_addr; /* calling insn */
			int _syscall;	/* triggering system call number */
			unsigned int _arch;	/* AUDIT_ARCH_* of syscall */
		} _sigsys;
	} _sifields;
} compat_siginfo_t;

=======
>>>>>>> 5c68732e
#define IA32_STACK_TOP IA32_PAGE_OFFSET

#ifdef __KERNEL__
struct linux_binprm;
extern int ia32_setup_arg_pages(struct linux_binprm *bprm,
				unsigned long stack_top, int exec_stack);
struct mm_struct;
extern void ia32_pick_mmap_layout(struct mm_struct *mm);

#endif

#endif /* !CONFIG_IA32_SUPPORT */

#endif /* _ASM_X86_IA32_H */<|MERGE_RESOLUTION|>--- conflicted
+++ resolved
@@ -65,76 +65,6 @@
 	unsigned long long	st_ino;
 } __attribute__((packed));
 
-<<<<<<< HEAD
-typedef struct compat_siginfo {
-	int si_signo;
-	int si_errno;
-	int si_code;
-
-	union {
-		int _pad[((128 / sizeof(int)) - 3)];
-
-		/* kill() */
-		struct {
-			unsigned int _pid;	/* sender's pid */
-			unsigned int _uid;	/* sender's uid */
-		} _kill;
-
-		/* POSIX.1b timers */
-		struct {
-			compat_timer_t _tid;	/* timer id */
-			int _overrun;		/* overrun count */
-			compat_sigval_t _sigval;	/* same as below */
-			int _sys_private;	/* not to be passed to user */
-			int _overrun_incr;	/* amount to add to overrun */
-		} _timer;
-
-		/* POSIX.1b signals */
-		struct {
-			unsigned int _pid;	/* sender's pid */
-			unsigned int _uid;	/* sender's uid */
-			compat_sigval_t _sigval;
-		} _rt;
-
-		/* SIGCHLD */
-		struct {
-			unsigned int _pid;	/* which child */
-			unsigned int _uid;	/* sender's uid */
-			int _status;		/* exit code */
-			compat_clock_t _utime;
-			compat_clock_t _stime;
-		} _sigchld;
-
-		/* SIGCHLD (x32 version) */
-		struct {
-			unsigned int _pid;	/* which child */
-			unsigned int _uid;	/* sender's uid */
-			int _status;		/* exit code */
-			compat_s64 _utime;
-			compat_s64 _stime;
-		} _sigchld_x32;
-
-		/* SIGILL, SIGFPE, SIGSEGV, SIGBUS */
-		struct {
-			unsigned int _addr;	/* faulting insn/memory ref. */
-		} _sigfault;
-
-		/* SIGPOLL */
-		struct {
-			int _band;	/* POLL_IN, POLL_OUT, POLL_MSG */
-			int _fd;
-		} _sigpoll;
-
-		struct {
-			unsigned int _call_addr; /* calling insn */
-			int _syscall;	/* triggering system call number */
-			unsigned int _arch;	/* AUDIT_ARCH_* of syscall */
-		} _sigsys;
-	} _sifields;
-} compat_siginfo_t;
-
-=======
->>>>>>> 5c68732e
 #define IA32_STACK_TOP IA32_PAGE_OFFSET
 
 #ifdef __KERNEL__
