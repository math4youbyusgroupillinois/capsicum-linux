/*
 * Copyright (C) 2003 - 2007 Jeff Dike (jdike@{addtoit,linux.intel}.com)
 * Copyright 2003 PathScale, Inc.
 *
 * Licensed under the GPL
 */

#include <linux/sched.h>
#include <asm/prctl.h> /* XXX This should get the constants from libc */
#include <os.h>

long arch_prctl(struct task_struct *task, int code, unsigned long __user *addr)
{
	unsigned long *ptr = addr, tmp;
	long ret;
	int pid = task->mm->context.id.u.pid;

	/*
	 * With ARCH_SET_FS (and ARCH_SET_GS is treated similarly to
	 * be safe), we need to call arch_prctl on the host because
	 * setting %fs may result in something else happening (like a
	 * GDT or thread.fs being set instead).  So, we let the host
	 * fiddle the registers and thread struct and restore the
	 * registers afterwards.
	 *
	 * So, the saved registers are stored to the process (this
	 * needed because a stub may have been the last thing to run),
	 * arch_prctl is run on the host, then the registers are read
	 * back.
	 */
	switch (code) {
	case ARCH_SET_FS:
	case ARCH_SET_GS:
		ret = restore_registers(pid, &current->thread.regs.regs);
		if (ret)
			return ret;
		break;
	case ARCH_GET_FS:
	case ARCH_GET_GS:
		/*
		 * With these two, we read to a local pointer and
		 * put_user it to the userspace pointer that we were
		 * given.  If addr isn't valid (because it hasn't been
		 * faulted in or is just bogus), we want put_user to
		 * fault it in (or return -EFAULT) instead of having
		 * the host return -EFAULT.
		 */
		ptr = &tmp;
	}

	ret = os_arch_prctl(pid, code, ptr);
	if (ret)
		return ret;

	switch (code) {
	case ARCH_SET_FS:
		current->thread.arch.fs = (unsigned long) ptr;
		ret = save_registers(pid, &current->thread.regs.regs);
		break;
	case ARCH_SET_GS:
		ret = save_registers(pid, &current->thread.regs.regs);
		break;
	case ARCH_GET_FS:
		ret = put_user(tmp, addr);
		break;
	case ARCH_GET_GS:
		ret = put_user(tmp, addr);
		break;
	}

	return ret;
}

long sys_arch_prctl(int code, unsigned long addr)
{
	return arch_prctl(current, code, (unsigned long __user *) addr);
}

<<<<<<< HEAD
long sys_clone(unsigned long clone_flags, unsigned long newsp,
	       void __user *parent_tid, void __user *child_tid)
{
	long ret;

	if (!newsp)
		newsp = UPT_SP(&current->thread.regs.regs);
	current->thread.forking = 1;
	ret = do_fork(clone_flags, newsp, &current->thread.regs, 0, NULL,
		      parent_tid, child_tid);
	current->thread.forking = 0;
	return ret;
}

=======
>>>>>>> 5c68732e
void arch_switch_to(struct task_struct *to)
{
	if ((to->thread.arch.fs == 0) || (to->mm == NULL))
		return;

	arch_prctl(to, ARCH_SET_FS, (void __user *) to->thread.arch.fs);
}<|MERGE_RESOLUTION|>--- conflicted
+++ resolved
@@ -76,23 +76,6 @@
 	return arch_prctl(current, code, (unsigned long __user *) addr);
 }
 
-<<<<<<< HEAD
-long sys_clone(unsigned long clone_flags, unsigned long newsp,
-	       void __user *parent_tid, void __user *child_tid)
-{
-	long ret;
-
-	if (!newsp)
-		newsp = UPT_SP(&current->thread.regs.regs);
-	current->thread.forking = 1;
-	ret = do_fork(clone_flags, newsp, &current->thread.regs, 0, NULL,
-		      parent_tid, child_tid);
-	current->thread.forking = 0;
-	return ret;
-}
-
-=======
->>>>>>> 5c68732e
 void arch_switch_to(struct task_struct *to)
 {
 	if ((to->thread.arch.fs == 0) || (to->mm == NULL))
