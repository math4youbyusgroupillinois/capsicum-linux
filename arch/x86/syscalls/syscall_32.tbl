--- conflicted
+++ resolved
@@ -359,8 +359,5 @@
 350	i386	finit_module		sys_finit_module
 351	i386	sched_setattr		sys_sched_setattr
 352	i386	sched_getattr		sys_sched_getattr
-<<<<<<< HEAD
-353	i386	execveat		sys_execveat			stub32_execveat
-=======
 353	i386	renameat2		sys_renameat2
->>>>>>> 1860e379
+354	i386	execveat		sys_execveat			stub32_execveat