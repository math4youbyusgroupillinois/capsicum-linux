/*
 * Copyright (C) 2002 - 2007 Jeff Dike (jdike@{addtoit,linux.intel}.com)
 * Licensed under the GPL
 */

#ifndef __UM_THREAD_INFO_H
#define __UM_THREAD_INFO_H

#ifndef __ASSEMBLY__

#include <asm/types.h>
#include <asm/page.h>
#include <asm/uaccess.h>

struct thread_info {
	struct task_struct	*task;		/* main task structure */
	struct exec_domain	*exec_domain;	/* execution domain */
	unsigned long		flags;		/* low level flags */
	__u32			cpu;		/* current CPU */
	int			preempt_count;  /* 0 => preemptable,
						   <0 => BUG */
	mm_segment_t		addr_limit;	/* thread address space:
					 	   0-0xBFFFFFFF for user
						   0-0xFFFFFFFF for kernel */
	struct restart_block    restart_block;
	struct thread_info	*real_thread;    /* Points to non-IRQ stack */
};

#define INIT_THREAD_INFO(tsk)			\
{						\
	.task =		&tsk,			\
	.exec_domain =	&default_exec_domain,	\
	.flags =		0,		\
	.cpu =		0,			\
	.preempt_count = INIT_PREEMPT_COUNT,	\
	.addr_limit =	KERNEL_DS,		\
	.restart_block =  {			\
		.fn =  do_no_restart_syscall,	\
	},					\
	.real_thread = NULL,			\
}

#define init_thread_info	(init_thread_union.thread_info)
#define init_stack		(init_thread_union.stack)

#define THREAD_SIZE ((1 << CONFIG_KERNEL_STACK_ORDER) * PAGE_SIZE)
/* how to get the thread information struct from C */
static inline struct thread_info *current_thread_info(void)
{
	struct thread_info *ti;
	unsigned long mask = THREAD_SIZE - 1;
	void *p;

	asm volatile ("" : "=r" (p) : "0" (&ti));
	ti = (struct thread_info *) (((unsigned long)p) & ~mask);
	return ti;
}

#define THREAD_SIZE_ORDER CONFIG_KERNEL_STACK_ORDER

#endif

#define PREEMPT_ACTIVE		0x10000000

#define TIF_SYSCALL_TRACE	0	/* syscall trace active */
#define TIF_SIGPENDING		1	/* signal pending */
#define TIF_NEED_RESCHED	2	/* rescheduling necessary */
#define TIF_RESTART_BLOCK	4
#define TIF_MEMDIE		5	/* is terminating due to OOM killer */
#define TIF_SYSCALL_AUDIT	6
#define TIF_RESTORE_SIGMASK	7
#define TIF_NOTIFY_RESUME	8

#define TIF_SECCOMP             8       /* secure computing */

#define _TIF_SYSCALL_TRACE	(1 << TIF_SYSCALL_TRACE)
#define _TIF_SIGPENDING		(1 << TIF_SIGPENDING)
#define _TIF_NEED_RESCHED	(1 << TIF_NEED_RESCHED)
#define _TIF_MEMDIE		(1 << TIF_MEMDIE)
#define _TIF_SYSCALL_AUDIT	(1 << TIF_SYSCALL_AUDIT)
<<<<<<< HEAD
#define _TIF_RESTORE_SIGMASK	(1 << TIF_RESTORE_SIGMASK)
#define _TIF_SECCOMP		(1 << TIF_SECCOMP)
=======
>>>>>>> 5c68732e

#endif<|MERGE_RESOLUTION|>--- conflicted
+++ resolved
@@ -70,18 +70,13 @@
 #define TIF_SYSCALL_AUDIT	6
 #define TIF_RESTORE_SIGMASK	7
 #define TIF_NOTIFY_RESUME	8
-
-#define TIF_SECCOMP             8       /* secure computing */
+#define TIF_SECCOMP             9       /* secure computing */
 
 #define _TIF_SYSCALL_TRACE	(1 << TIF_SYSCALL_TRACE)
 #define _TIF_SIGPENDING		(1 << TIF_SIGPENDING)
 #define _TIF_NEED_RESCHED	(1 << TIF_NEED_RESCHED)
 #define _TIF_MEMDIE		(1 << TIF_MEMDIE)
 #define _TIF_SYSCALL_AUDIT	(1 << TIF_SYSCALL_AUDIT)
-<<<<<<< HEAD
-#define _TIF_RESTORE_SIGMASK	(1 << TIF_RESTORE_SIGMASK)
 #define _TIF_SECCOMP		(1 << TIF_SECCOMP)
-=======
->>>>>>> 5c68732e
 
 #endif