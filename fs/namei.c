/*
 *  linux/fs/namei.c
 *
 *  Copyright (C) 1991, 1992  Linus Torvalds
 */

/*
 * Some corrections by tytso.
 */

/* [Feb 1997 T. Schoebel-Theuer] Complete rewrite of the pathname
 * lookup logic.
 */
/* [Feb-Apr 2000, AV] Rewrite to the new namespace architecture.
 */

#include <linux/init.h>
#include <linux/export.h>
#include <linux/kernel.h>
#include <linux/slab.h>
#include <linux/fs.h>
#include <linux/namei.h>
#include <linux/pagemap.h>
#include <linux/fsnotify.h>
#include <linux/personality.h>
#include <linux/security.h>
#include <linux/ima.h>
#include <linux/syscalls.h>
#include <linux/mount.h>
#include <linux/audit.h>
#include <linux/capability.h>
#include <linux/file.h>
#include <linux/fcntl.h>
#include <linux/device_cgroup.h>
#include <linux/fs_struct.h>
#include <linux/posix_acl.h>
#include <linux/capsicum.h>
#include <linux/capsicum-capmode.h>
#include <asm/uaccess.h>

#include "internal.h"
#include "mount.h"

/* [Feb-1997 T. Schoebel-Theuer]
 * Fundamental changes in the pathname lookup mechanisms (namei)
 * were necessary because of omirr.  The reason is that omirr needs
 * to know the _real_ pathname, not the user-supplied one, in case
 * of symlinks (and also when transname replacements occur).
 *
 * The new code replaces the old recursive symlink resolution with
 * an iterative one (in case of non-nested symlink chains).  It does
 * this with calls to <fs>_follow_link().
 * As a side effect, dir_namei(), _namei() and follow_link() are now 
 * replaced with a single function lookup_dentry() that can handle all 
 * the special cases of the former code.
 *
 * With the new dcache, the pathname is stored at each inode, at least as
 * long as the refcount of the inode is positive.  As a side effect, the
 * size of the dcache depends on the inode cache and thus is dynamic.
 *
 * [29-Apr-1998 C. Scott Ananian] Updated above description of symlink
 * resolution to correspond with current state of the code.
 *
 * Note that the symlink resolution is not *completely* iterative.
 * There is still a significant amount of tail- and mid- recursion in
 * the algorithm.  Also, note that <fs>_readlink() is not used in
 * lookup_dentry(): lookup_dentry() on the result of <fs>_readlink()
 * may return different results than <fs>_follow_link().  Many virtual
 * filesystems (including /proc) exhibit this behavior.
 */

/* [24-Feb-97 T. Schoebel-Theuer] Side effects caused by new implementation:
 * New symlink semantics: when open() is called with flags O_CREAT | O_EXCL
 * and the name already exists in form of a symlink, try to create the new
 * name indicated by the symlink. The old code always complained that the
 * name already exists, due to not following the symlink even if its target
 * is nonexistent.  The new semantics affects also mknod() and link() when
 * the name is a symlink pointing to a non-existent name.
 *
 * I don't know which semantics is the right one, since I have no access
 * to standards. But I found by trial that HP-UX 9.0 has the full "new"
 * semantics implemented, while SunOS 4.1.1 and Solaris (SunOS 5.4) have the
 * "old" one. Personally, I think the new semantics is much more logical.
 * Note that "ln old new" where "new" is a symlink pointing to a non-existing
 * file does succeed in both HP-UX and SunOs, but not in Solaris
 * and in the old Linux semantics.
 */

/* [16-Dec-97 Kevin Buhr] For security reasons, we change some symlink
 * semantics.  See the comments in "open_namei" and "do_link" below.
 *
 * [10-Sep-98 Alan Modra] Another symlink change.
 */

/* [Feb-Apr 2000 AV] Complete rewrite. Rules for symlinks:
 *	inside the path - always follow.
 *	in the last component in creation/removal/renaming - never follow.
 *	if LOOKUP_FOLLOW passed - follow.
 *	if the pathname has trailing slashes - follow.
 *	otherwise - don't follow.
 * (applied in that order).
 *
 * [Jun 2000 AV] Inconsistent behaviour of open() in case if flags==O_CREAT
 * restored for 2.4. This is the last surviving part of old 4.2BSD bug.
 * During the 2.4 we need to fix the userland stuff depending on it -
 * hopefully we will be able to get rid of that wart in 2.5. So far only
 * XEmacs seems to be relying on it...
 */
/*
 * [Sep 2001 AV] Single-semaphore locking scheme (kudos to David Holland)
 * implemented.  Let's see if raised priority of ->s_vfs_rename_mutex gives
 * any extra contention...
 */

/* In order to reduce some races, while at the same time doing additional
 * checking and hopefully speeding things up, we copy filenames to the
 * kernel data space before using them..
 *
 * POSIX.1 2.4: an empty pathname is invalid (ENOENT).
 * PATH_MAX includes the nul terminator --RR.
 */
void final_putname(struct filename *name)
{
	if (name->separate) {
		__putname(name->name);
		kfree(name);
	} else {
		__putname(name);
	}
}

#define EMBEDDED_NAME_MAX	(PATH_MAX - sizeof(struct filename))

static struct filename *
getname_flags(const char __user *filename, int flags, int *empty)
{
	struct filename *result, *err;
	int len;
	long max;
	char *kname;

	result = audit_reusename(filename);
	if (result)
		return result;

	result = __getname();
	if (unlikely(!result))
		return ERR_PTR(-ENOMEM);

	/*
	 * First, try to embed the struct filename inside the names_cache
	 * allocation
	 */
	kname = (char *)result + sizeof(*result);
	result->name = kname;
	result->separate = false;
	max = EMBEDDED_NAME_MAX;

recopy:
	len = strncpy_from_user(kname, filename, max);
	if (unlikely(len < 0)) {
		err = ERR_PTR(len);
		goto error;
	}

	/*
	 * Uh-oh. We have a name that's approaching PATH_MAX. Allocate a
	 * separate struct filename so we can dedicate the entire
	 * names_cache allocation for the pathname, and re-do the copy from
	 * userland.
	 */
	if (len == EMBEDDED_NAME_MAX && max == EMBEDDED_NAME_MAX) {
		kname = (char *)result;

		result = kzalloc(sizeof(*result), GFP_KERNEL);
		if (!result) {
			err = ERR_PTR(-ENOMEM);
			result = (struct filename *)kname;
			goto error;
		}
		result->name = kname;
		result->separate = true;
		max = PATH_MAX;
		goto recopy;
	}

	/* The empty path is special. */
	if (unlikely(!len)) {
		if (empty)
			*empty = 1;
		err = ERR_PTR(-ENOENT);
		if (!(flags & LOOKUP_EMPTY))
			goto error;
	}

	err = ERR_PTR(-ENAMETOOLONG);
	if (unlikely(len >= PATH_MAX))
		goto error;

	result->uptr = filename;
	result->aname = NULL;
	audit_getname(result);
	return result;

error:
	final_putname(result);
	return err;
}

struct filename *
getname(const char __user * filename)
{
	return getname_flags(filename, 0, NULL);
}

/*
 * The "getname_kernel()" interface doesn't do pathnames longer
 * than EMBEDDED_NAME_MAX. Deal with it - you're a kernel user.
 */
struct filename *
getname_kernel(const char * filename)
{
	struct filename *result;
	char *kname;
	int len;

	len = strlen(filename);
	if (len >= EMBEDDED_NAME_MAX)
		return ERR_PTR(-ENAMETOOLONG);

	result = __getname();
	if (unlikely(!result))
		return ERR_PTR(-ENOMEM);

	kname = (char *)result + sizeof(*result);
	result->name = kname;
	result->uptr = NULL;
	result->aname = NULL;
	result->separate = false;

	strlcpy(kname, filename, EMBEDDED_NAME_MAX);
	return result;
}

#ifdef CONFIG_AUDITSYSCALL
void putname(struct filename *name)
{
	if (unlikely(!audit_dummy_context()))
		return audit_putname(name);
	final_putname(name);
}
#endif

static int check_acl(struct inode *inode, int mask)
{
#ifdef CONFIG_FS_POSIX_ACL
	struct posix_acl *acl;

	if (mask & MAY_NOT_BLOCK) {
		acl = get_cached_acl_rcu(inode, ACL_TYPE_ACCESS);
	        if (!acl)
	                return -EAGAIN;
		/* no ->get_acl() calls in RCU mode... */
		if (acl == ACL_NOT_CACHED)
			return -ECHILD;
	        return posix_acl_permission(inode, acl, mask & ~MAY_NOT_BLOCK);
	}

	acl = get_acl(inode, ACL_TYPE_ACCESS);
	if (IS_ERR(acl))
		return PTR_ERR(acl);
	if (acl) {
	        int error = posix_acl_permission(inode, acl, mask);
	        posix_acl_release(acl);
	        return error;
	}
#endif

	return -EAGAIN;
}

/*
 * This does the basic permission checking
 */
static int acl_permission_check(struct inode *inode, int mask)
{
	unsigned int mode = inode->i_mode;

	if (likely(uid_eq(current_fsuid(), inode->i_uid)))
		mode >>= 6;
	else {
		if (IS_POSIXACL(inode) && (mode & S_IRWXG)) {
			int error = check_acl(inode, mask);
			if (error != -EAGAIN)
				return error;
		}

		if (in_group_p(inode->i_gid))
			mode >>= 3;
	}

	/*
	 * If the DACs are ok we don't need any capability check.
	 */
	if ((mask & ~mode & (MAY_READ | MAY_WRITE | MAY_EXEC)) == 0)
		return 0;
	return -EACCES;
}

/**
 * generic_permission -  check for access rights on a Posix-like filesystem
 * @inode:	inode to check access rights for
 * @mask:	right to check for (%MAY_READ, %MAY_WRITE, %MAY_EXEC, ...)
 *
 * Used to check for read/write/execute permissions on a file.
 * We use "fsuid" for this, letting us set arbitrary permissions
 * for filesystem access without changing the "normal" uids which
 * are used for other things.
 *
 * generic_permission is rcu-walk aware. It returns -ECHILD in case an rcu-walk
 * request cannot be satisfied (eg. requires blocking or too much complexity).
 * It would then be called again in ref-walk mode.
 */
int generic_permission(struct inode *inode, int mask)
{
	int ret;

	/*
	 * Do the basic permission checks.
	 */
	ret = acl_permission_check(inode, mask);
	if (ret != -EACCES)
		return ret;

	if (S_ISDIR(inode->i_mode)) {
		/* DACs are overridable for directories */
		if (inode_capable(inode, CAP_DAC_OVERRIDE))
			return 0;
		if (!(mask & MAY_WRITE))
			if (inode_capable(inode, CAP_DAC_READ_SEARCH))
				return 0;
		return -EACCES;
	}
	/*
	 * Read/write DACs are always overridable.
	 * Executable DACs are overridable when there is
	 * at least one exec bit set.
	 */
	if (!(mask & MAY_EXEC) || (inode->i_mode & S_IXUGO))
		if (inode_capable(inode, CAP_DAC_OVERRIDE))
			return 0;

	/*
	 * Searching includes executable on directories, else just read.
	 */
	mask &= MAY_READ | MAY_WRITE | MAY_EXEC;
	if (mask == MAY_READ)
		if (inode_capable(inode, CAP_DAC_READ_SEARCH))
			return 0;

	return -EACCES;
}
EXPORT_SYMBOL(generic_permission);

/*
 * We _really_ want to just do "generic_permission()" without
 * even looking at the inode->i_op values. So we keep a cache
 * flag in inode->i_opflags, that says "this has not special
 * permission function, use the fast case".
 */
static inline int do_inode_permission(struct inode *inode, int mask)
{
	if (unlikely(!(inode->i_opflags & IOP_FASTPERM))) {
		if (likely(inode->i_op->permission))
			return inode->i_op->permission(inode, mask);

		/* This gets set once for the inode lifetime */
		spin_lock(&inode->i_lock);
		inode->i_opflags |= IOP_FASTPERM;
		spin_unlock(&inode->i_lock);
	}
	return generic_permission(inode, mask);
}

/**
 * __inode_permission - Check for access rights to a given inode
 * @inode: Inode to check permission on
 * @mask: Right to check for (%MAY_READ, %MAY_WRITE, %MAY_EXEC)
 *
 * Check for read/write/execute permissions on an inode.
 *
 * When checking for MAY_APPEND, MAY_WRITE must also be set in @mask.
 *
 * This does not check for a read-only file system.  You probably want
 * inode_permission().
 */
int __inode_permission(struct inode *inode, int mask)
{
	int retval;

	if (unlikely(mask & MAY_WRITE)) {
		/*
		 * Nobody gets write access to an immutable file.
		 */
		if (IS_IMMUTABLE(inode))
			return -EACCES;
	}

	retval = do_inode_permission(inode, mask);
	if (retval)
		return retval;

	retval = devcgroup_inode_permission(inode, mask);
	if (retval)
		return retval;

	return security_inode_permission(inode, mask);
}

/**
 * sb_permission - Check superblock-level permissions
 * @sb: Superblock of inode to check permission on
 * @inode: Inode to check permission on
 * @mask: Right to check for (%MAY_READ, %MAY_WRITE, %MAY_EXEC)
 *
 * Separate out file-system wide checks from inode-specific permission checks.
 */
static int sb_permission(struct super_block *sb, struct inode *inode, int mask)
{
	if (unlikely(mask & MAY_WRITE)) {
		umode_t mode = inode->i_mode;

		/* Nobody gets write access to a read-only fs. */
		if ((sb->s_flags & MS_RDONLY) &&
		    (S_ISREG(mode) || S_ISDIR(mode) || S_ISLNK(mode)))
			return -EROFS;
	}
	return 0;
}

/**
 * inode_permission - Check for access rights to a given inode
 * @inode: Inode to check permission on
 * @mask: Right to check for (%MAY_READ, %MAY_WRITE, %MAY_EXEC)
 *
 * Check for read/write/execute permissions on an inode.  We use fs[ug]id for
 * this, letting us set arbitrary permissions for filesystem access without
 * changing the "normal" UIDs which are used for other things.
 *
 * When checking for MAY_APPEND, MAY_WRITE must also be set in @mask.
 */
int inode_permission(struct inode *inode, int mask)
{
	int retval;

	retval = sb_permission(inode->i_sb, inode, mask);
	if (retval)
		return retval;
	return __inode_permission(inode, mask);
}
EXPORT_SYMBOL(inode_permission);

/**
 * path_get - get a reference to a path
 * @path: path to get the reference to
 *
 * Given a path increment the reference count to the dentry and the vfsmount.
 */
void path_get(const struct path *path)
{
	mntget(path->mnt);
	dget(path->dentry);
}
EXPORT_SYMBOL(path_get);

/**
 * path_put - put a reference to a path
 * @path: path to put the reference to
 *
 * Given a path decrement the reference count to the dentry and the vfsmount.
 */
void path_put(const struct path *path)
{
	dput(path->dentry);
	mntput(path->mnt);
}
EXPORT_SYMBOL(path_put);

/*
 * Path walking has 2 modes, rcu-walk and ref-walk (see
 * Documentation/filesystems/path-lookup.txt).  In situations when we can't
 * continue in RCU mode, we attempt to drop out of rcu-walk mode and grab
 * normal reference counts on dentries and vfsmounts to transition to rcu-walk
 * mode.  Refcounts are grabbed at the last known good point before rcu-walk
 * got stuck, so ref-walk may continue from there. If this is not successful
 * (eg. a seqcount has changed), then failure is returned and it's up to caller
 * to restart the path walk from the beginning in ref-walk mode.
 */

/**
 * unlazy_walk - try to switch to ref-walk mode.
 * @nd: nameidata pathwalk data
 * @dentry: child of nd->path.dentry or NULL
 * Returns: 0 on success, -ECHILD on failure
 *
 * unlazy_walk attempts to legitimize the current nd->path, nd->root and dentry
 * for ref-walk mode.  @dentry must be a path found by a do_lookup call on
 * @nd or NULL.  Must be called from rcu-walk context.
 */
static int unlazy_walk(struct nameidata *nd, struct dentry *dentry)
{
	struct fs_struct *fs = current->fs;
	struct dentry *parent = nd->path.dentry;

	BUG_ON(!(nd->flags & LOOKUP_RCU));

	/*
	 * After legitimizing the bastards, terminate_walk()
	 * will do the right thing for non-RCU mode, and all our
	 * subsequent exit cases should rcu_read_unlock()
	 * before returning.  Do vfsmount first; if dentry
	 * can't be legitimized, just set nd->path.dentry to NULL
	 * and rely on dput(NULL) being a no-op.
	 */
	if (!legitimize_mnt(nd->path.mnt, nd->m_seq))
		return -ECHILD;
	nd->flags &= ~LOOKUP_RCU;

	if (!lockref_get_not_dead(&parent->d_lockref)) {
		nd->path.dentry = NULL;	
		goto out;
	}

	/*
	 * For a negative lookup, the lookup sequence point is the parents
	 * sequence point, and it only needs to revalidate the parent dentry.
	 *
	 * For a positive lookup, we need to move both the parent and the
	 * dentry from the RCU domain to be properly refcounted. And the
	 * sequence number in the dentry validates *both* dentry counters,
	 * since we checked the sequence number of the parent after we got
	 * the child sequence number. So we know the parent must still
	 * be valid if the child sequence number is still valid.
	 */
	if (!dentry) {
		if (read_seqcount_retry(&parent->d_seq, nd->seq))
			goto out;
		BUG_ON(nd->inode != parent->d_inode);
	} else {
		if (!lockref_get_not_dead(&dentry->d_lockref))
			goto out;
		if (read_seqcount_retry(&dentry->d_seq, nd->seq))
			goto drop_dentry;
	}

	/*
	 * Sequence counts matched. Now make sure that the root is
	 * still valid and get it if required.
	 */
	if (nd->root.mnt && !(nd->flags & LOOKUP_ROOT)) {
		spin_lock(&fs->lock);
		if (nd->root.mnt != fs->root.mnt || nd->root.dentry != fs->root.dentry)
			goto unlock_and_drop_dentry;
		path_get(&nd->root);
		spin_unlock(&fs->lock);
	}

	rcu_read_unlock();
	return 0;

unlock_and_drop_dentry:
	spin_unlock(&fs->lock);
drop_dentry:
	rcu_read_unlock();
	dput(dentry);
	goto drop_root_mnt;
out:
	rcu_read_unlock();
drop_root_mnt:
	if (!(nd->flags & LOOKUP_ROOT))
		nd->root.mnt = NULL;
	return -ECHILD;
}

static inline int d_revalidate(struct dentry *dentry, unsigned int flags)
{
	return dentry->d_op->d_revalidate(dentry, flags);
}

/**
 * complete_walk - successful completion of path walk
 * @nd:  pointer nameidata
 *
 * If we had been in RCU mode, drop out of it and legitimize nd->path.
 * Revalidate the final result, unless we'd already done that during
 * the path walk or the filesystem doesn't ask for it.  Return 0 on
 * success, -error on failure.  In case of failure caller does not
 * need to drop nd->path.
 */
static int complete_walk(struct nameidata *nd)
{
	struct dentry *dentry = nd->path.dentry;
	int status;

	if (nd->flags & LOOKUP_RCU) {
		nd->flags &= ~LOOKUP_RCU;
		if (!(nd->flags & LOOKUP_ROOT))
			nd->root.mnt = NULL;

		if (!legitimize_mnt(nd->path.mnt, nd->m_seq)) {
			rcu_read_unlock();
			return -ECHILD;
		}
		if (unlikely(!lockref_get_not_dead(&dentry->d_lockref))) {
			rcu_read_unlock();
			mntput(nd->path.mnt);
			return -ECHILD;
		}
		if (read_seqcount_retry(&dentry->d_seq, nd->seq)) {
			rcu_read_unlock();
			dput(dentry);
			mntput(nd->path.mnt);
			return -ECHILD;
		}
		rcu_read_unlock();
	}

	if (likely(!(nd->flags & LOOKUP_JUMPED)))
		return 0;

	if (likely(!(dentry->d_flags & DCACHE_OP_WEAK_REVALIDATE)))
		return 0;

	status = dentry->d_op->d_weak_revalidate(dentry, nd->flags);
	if (status > 0)
		return 0;

	if (!status)
		status = -ESTALE;

	path_put(&nd->path);
	return status;
}

static __always_inline void set_root(struct nameidata *nd)
{
	if (!nd->root.mnt)
		get_fs_root(current->fs, &nd->root);
}

/*
 * Retrieval of files against a directory file descriptor requires
 * CAP_LOOKUP. As this is common in this file, set up the required rights once
 * and for all.
 */
static struct capsicum_rights lookup_rights;
static int __init init_lookup_rights(void)
{
	cap_rights_init(&lookup_rights, CAP_LOOKUP);
	return 0;
}
fs_initcall(init_lookup_rights);

static int link_path_walk(const char *, struct nameidata *, unsigned int);

static __always_inline void set_root_rcu(struct nameidata *nd)
{
	if (!nd->root.mnt) {
		struct fs_struct *fs = current->fs;
		unsigned seq;

		do {
			seq = read_seqcount_begin(&fs->seq);
			nd->root = fs->root;
			nd->seq = __read_seqcount_begin(&nd->root.dentry->d_seq);
		} while (read_seqcount_retry(&fs->seq, seq));
	}
}

static void path_put_conditional(struct path *path, struct nameidata *nd)
{
	dput(path->dentry);
	if (path->mnt != nd->path.mnt)
		mntput(path->mnt);
}

static inline void path_to_nameidata(const struct path *path,
					struct nameidata *nd)
{
	if (!(nd->flags & LOOKUP_RCU)) {
		dput(nd->path.dentry);
		if (nd->path.mnt != path->mnt)
			mntput(nd->path.mnt);
	}
	nd->path.mnt = path->mnt;
	nd->path.dentry = path->dentry;
}

/*
 * Helper to directly jump to a known parsed path from ->follow_link,
 * caller must have taken a reference to path beforehand.
 */
void nd_jump_link(struct nameidata *nd, struct path *path)
{
	path_put(&nd->path);

	nd->path = *path;
	nd->inode = nd->path.dentry->d_inode;
	nd->flags |= LOOKUP_JUMPED;
}

static inline void put_link(struct nameidata *nd, struct path *link, void *cookie)
{
	struct inode *inode = link->dentry->d_inode;
	if (inode->i_op->put_link)
		inode->i_op->put_link(link->dentry, nd, cookie);
	path_put(link);
}

int sysctl_protected_symlinks __read_mostly = 0;
int sysctl_protected_hardlinks __read_mostly = 0;

/**
 * may_follow_link - Check symlink following for unsafe situations
 * @link: The path of the symlink
 * @nd: nameidata pathwalk data
 *
 * In the case of the sysctl_protected_symlinks sysctl being enabled,
 * CAP_DAC_OVERRIDE needs to be specifically ignored if the symlink is
 * in a sticky world-writable directory. This is to protect privileged
 * processes from failing races against path names that may change out
 * from under them by way of other users creating malicious symlinks.
 * It will permit symlinks to be followed only when outside a sticky
 * world-writable directory, or when the uid of the symlink and follower
 * match, or when the directory owner matches the symlink's owner.
 *
 * Returns 0 if following the symlink is allowed, -ve on error.
 */
static inline int may_follow_link(struct path *link, struct nameidata *nd)
{
	const struct inode *inode;
	const struct inode *parent;

	if (!sysctl_protected_symlinks)
		return 0;

	/* Allowed if owner and follower match. */
	inode = link->dentry->d_inode;
	if (uid_eq(current_cred()->fsuid, inode->i_uid))
		return 0;

	/* Allowed if parent directory not sticky and world-writable. */
	parent = nd->path.dentry->d_inode;
	if ((parent->i_mode & (S_ISVTX|S_IWOTH)) != (S_ISVTX|S_IWOTH))
		return 0;

	/* Allowed if parent directory and link owner match. */
	if (uid_eq(parent->i_uid, inode->i_uid))
		return 0;

	audit_log_link_denied("follow_link", link);
	path_put_conditional(link, nd);
	path_put(&nd->path);
	return -EACCES;
}

/**
 * safe_hardlink_source - Check for safe hardlink conditions
 * @inode: the source inode to hardlink from
 *
 * Return false if at least one of the following conditions:
 *    - inode is not a regular file
 *    - inode is setuid
 *    - inode is setgid and group-exec
 *    - access failure for read and write
 *
 * Otherwise returns true.
 */
static bool safe_hardlink_source(struct inode *inode)
{
	umode_t mode = inode->i_mode;

	/* Special files should not get pinned to the filesystem. */
	if (!S_ISREG(mode))
		return false;

	/* Setuid files should not get pinned to the filesystem. */
	if (mode & S_ISUID)
		return false;

	/* Executable setgid files should not get pinned to the filesystem. */
	if ((mode & (S_ISGID | S_IXGRP)) == (S_ISGID | S_IXGRP))
		return false;

	/* Hardlinking to unreadable or unwritable sources is dangerous. */
	if (inode_permission(inode, MAY_READ | MAY_WRITE))
		return false;

	return true;
}

/**
 * may_linkat - Check permissions for creating a hardlink
 * @link: the source to hardlink from
 *
 * Block hardlink when all of:
 *  - sysctl_protected_hardlinks enabled
 *  - fsuid does not match inode
 *  - hardlink source is unsafe (see safe_hardlink_source() above)
 *  - not CAP_FOWNER
 *
 * Returns 0 if successful, -ve on error.
 */
static int may_linkat(struct path *link)
{
	const struct cred *cred;
	struct inode *inode;

	if (!sysctl_protected_hardlinks)
		return 0;

	cred = current_cred();
	inode = link->dentry->d_inode;

	/* Source inode owner (or CAP_FOWNER) can hardlink all they like,
	 * otherwise, it must be a safe source.
	 */
	if (uid_eq(cred->fsuid, inode->i_uid) || safe_hardlink_source(inode) ||
	    capable(CAP_FOWNER))
		return 0;

	audit_log_link_denied("linkat", link);
	return -EPERM;
}

static __always_inline int
follow_link(struct path *link, struct nameidata *nd, unsigned int flags,
	    void **p)
{
	struct dentry *dentry = link->dentry;
	int error;
	char *s;

	BUG_ON(nd->flags & LOOKUP_RCU);

	if (link->mnt == nd->path.mnt)
		mntget(link->mnt);

	error = -ELOOP;
	if (unlikely(current->total_link_count >= 40))
		goto out_put_nd_path;

	cond_resched();
	current->total_link_count++;

	touch_atime(link);
	nd_set_link(nd, NULL);

	error = security_inode_follow_link(link->dentry, nd);
	if (error)
		goto out_put_nd_path;

	nd->last_type = LAST_BIND;
	*p = dentry->d_inode->i_op->follow_link(dentry, nd);
	error = PTR_ERR(*p);
	if (IS_ERR(*p))
		goto out_put_nd_path;

	error = 0;
	s = nd_get_link(nd);
	if (s) {
		if (unlikely(IS_ERR(s))) {
			path_put(&nd->path);
			put_link(nd, link, *p);
			return PTR_ERR(s);
		}
		if (*s == '/') {
			set_root(nd);
			path_put(&nd->path);
			nd->path = nd->root;
			path_get(&nd->root);
			nd->flags |= LOOKUP_JUMPED;
		}
		nd->inode = nd->path.dentry->d_inode;
		error = link_path_walk(s, nd, flags);
		if (unlikely(error))
			put_link(nd, link, *p);
	}

	return error;

out_put_nd_path:
	*p = NULL;
	path_put(&nd->path);
	path_put(link);
	return error;
}

static int follow_up_rcu(struct path *path)
{
	struct mount *mnt = real_mount(path->mnt);
	struct mount *parent;
	struct dentry *mountpoint;

	parent = mnt->mnt_parent;
	if (&parent->mnt == path->mnt)
		return 0;
	mountpoint = mnt->mnt_mountpoint;
	path->dentry = mountpoint;
	path->mnt = &parent->mnt;
	return 1;
}

/*
 * follow_up - Find the mountpoint of path's vfsmount
 *
 * Given a path, find the mountpoint of its source file system.
 * Replace @path with the path of the mountpoint in the parent mount.
 * Up is towards /.
 *
 * Return 1 if we went up a level and 0 if we were already at the
 * root.
 */
int follow_up(struct path *path)
{
	struct mount *mnt = real_mount(path->mnt);
	struct mount *parent;
	struct dentry *mountpoint;

	read_seqlock_excl(&mount_lock);
	parent = mnt->mnt_parent;
	if (parent == mnt) {
		read_sequnlock_excl(&mount_lock);
		return 0;
	}
	mntget(&parent->mnt);
	mountpoint = dget(mnt->mnt_mountpoint);
	read_sequnlock_excl(&mount_lock);
	dput(path->dentry);
	path->dentry = mountpoint;
	mntput(path->mnt);
	path->mnt = &parent->mnt;
	return 1;
}
EXPORT_SYMBOL(follow_up);

/*
 * Perform an automount
 * - return -EISDIR to tell follow_managed() to stop and return the path we
 *   were called with.
 */
static int follow_automount(struct path *path, unsigned flags,
			    bool *need_mntput)
{
	struct vfsmount *mnt;
	int err;

	if (!path->dentry->d_op || !path->dentry->d_op->d_automount)
		return -EREMOTE;

	/* We don't want to mount if someone's just doing a stat -
	 * unless they're stat'ing a directory and appended a '/' to
	 * the name.
	 *
	 * We do, however, want to mount if someone wants to open or
	 * create a file of any type under the mountpoint, wants to
	 * traverse through the mountpoint or wants to open the
	 * mounted directory.  Also, autofs may mark negative dentries
	 * as being automount points.  These will need the attentions
	 * of the daemon to instantiate them before they can be used.
	 */
	if (!(flags & (LOOKUP_PARENT | LOOKUP_DIRECTORY |
		     LOOKUP_OPEN | LOOKUP_CREATE | LOOKUP_AUTOMOUNT)) &&
	    path->dentry->d_inode)
		return -EISDIR;

	current->total_link_count++;
	if (current->total_link_count >= 40)
		return -ELOOP;

	mnt = path->dentry->d_op->d_automount(path);
	if (IS_ERR(mnt)) {
		/*
		 * The filesystem is allowed to return -EISDIR here to indicate
		 * it doesn't want to automount.  For instance, autofs would do
		 * this so that its userspace daemon can mount on this dentry.
		 *
		 * However, we can only permit this if it's a terminal point in
		 * the path being looked up; if it wasn't then the remainder of
		 * the path is inaccessible and we should say so.
		 */
		if (PTR_ERR(mnt) == -EISDIR && (flags & LOOKUP_PARENT))
			return -EREMOTE;
		return PTR_ERR(mnt);
	}

	if (!mnt) /* mount collision */
		return 0;

	if (!*need_mntput) {
		/* lock_mount() may release path->mnt on error */
		mntget(path->mnt);
		*need_mntput = true;
	}
	err = finish_automount(mnt, path);

	switch (err) {
	case -EBUSY:
		/* Someone else made a mount here whilst we were busy */
		return 0;
	case 0:
		path_put(path);
		path->mnt = mnt;
		path->dentry = dget(mnt->mnt_root);
		return 0;
	default:
		return err;
	}

}

/*
 * Handle a dentry that is managed in some way.
 * - Flagged for transit management (autofs)
 * - Flagged as mountpoint
 * - Flagged as automount point
 *
 * This may only be called in refwalk mode.
 *
 * Serialization is taken care of in namespace.c
 */
static int follow_managed(struct path *path, unsigned flags)
{
	struct vfsmount *mnt = path->mnt; /* held by caller, must be left alone */
	unsigned managed;
	bool need_mntput = false;
	int ret = 0;

	/* Given that we're not holding a lock here, we retain the value in a
	 * local variable for each dentry as we look at it so that we don't see
	 * the components of that value change under us */
	while (managed = ACCESS_ONCE(path->dentry->d_flags),
	       managed &= DCACHE_MANAGED_DENTRY,
	       unlikely(managed != 0)) {
		/* Allow the filesystem to manage the transit without i_mutex
		 * being held. */
		if (managed & DCACHE_MANAGE_TRANSIT) {
			BUG_ON(!path->dentry->d_op);
			BUG_ON(!path->dentry->d_op->d_manage);
			ret = path->dentry->d_op->d_manage(path->dentry, false);
			if (ret < 0)
				break;
		}

		/* Transit to a mounted filesystem. */
		if (managed & DCACHE_MOUNTED) {
			struct vfsmount *mounted = lookup_mnt(path);
			if (mounted) {
				dput(path->dentry);
				if (need_mntput)
					mntput(path->mnt);
				path->mnt = mounted;
				path->dentry = dget(mounted->mnt_root);
				need_mntput = true;
				continue;
			}

			/* Something is mounted on this dentry in another
			 * namespace and/or whatever was mounted there in this
			 * namespace got unmounted before lookup_mnt() could
			 * get it */
		}

		/* Handle an automount point */
		if (managed & DCACHE_NEED_AUTOMOUNT) {
			ret = follow_automount(path, flags, &need_mntput);
			if (ret < 0)
				break;
			continue;
		}

		/* We didn't change the current path point */
		break;
	}

	if (need_mntput && path->mnt == mnt)
		mntput(path->mnt);
	if (ret == -EISDIR)
		ret = 0;
	return ret < 0 ? ret : need_mntput;
}

int follow_down_one(struct path *path)
{
	struct vfsmount *mounted;

	mounted = lookup_mnt(path);
	if (mounted) {
		dput(path->dentry);
		mntput(path->mnt);
		path->mnt = mounted;
		path->dentry = dget(mounted->mnt_root);
		return 1;
	}
	return 0;
}
EXPORT_SYMBOL(follow_down_one);

static inline bool managed_dentry_might_block(struct dentry *dentry)
{
	return (dentry->d_flags & DCACHE_MANAGE_TRANSIT &&
		dentry->d_op->d_manage(dentry, true) < 0);
}

/*
 * Try to skip to top of mountpoint pile in rcuwalk mode.  Fail if
 * we meet a managed dentry that would need blocking.
 */
static bool __follow_mount_rcu(struct nameidata *nd, struct path *path,
			       struct inode **inode)
{
	for (;;) {
		struct mount *mounted;
		/*
		 * Don't forget we might have a non-mountpoint managed dentry
		 * that wants to block transit.
		 */
		if (unlikely(managed_dentry_might_block(path->dentry)))
			return false;

		if (!d_mountpoint(path->dentry))
			return true;

		mounted = __lookup_mnt(path->mnt, path->dentry);
		if (!mounted)
			break;
		path->mnt = &mounted->mnt;
		path->dentry = mounted->mnt.mnt_root;
		nd->flags |= LOOKUP_JUMPED;
		nd->seq = read_seqcount_begin(&path->dentry->d_seq);
		/*
		 * Update the inode too. We don't need to re-check the
		 * dentry sequence number here after this d_inode read,
		 * because a mount-point is always pinned.
		 */
		*inode = path->dentry->d_inode;
	}
	return read_seqretry(&mount_lock, nd->m_seq);
}

static int follow_dotdot_rcu(struct nameidata *nd)
{
	set_root_rcu(nd);

	while (1) {
		if (nd->path.dentry == nd->root.dentry &&
		    nd->path.mnt == nd->root.mnt) {
			break;
		}
		if (nd->path.dentry != nd->path.mnt->mnt_root) {
			struct dentry *old = nd->path.dentry;
			struct dentry *parent = old->d_parent;
			unsigned seq;

			seq = read_seqcount_begin(&parent->d_seq);
			if (read_seqcount_retry(&old->d_seq, nd->seq))
				goto failed;
			nd->path.dentry = parent;
			nd->seq = seq;
			break;
		}
		if (!follow_up_rcu(&nd->path))
			break;
		nd->seq = read_seqcount_begin(&nd->path.dentry->d_seq);
	}
	while (d_mountpoint(nd->path.dentry)) {
		struct mount *mounted;
		mounted = __lookup_mnt(nd->path.mnt, nd->path.dentry);
		if (!mounted)
			break;
		nd->path.mnt = &mounted->mnt;
		nd->path.dentry = mounted->mnt.mnt_root;
		nd->seq = read_seqcount_begin(&nd->path.dentry->d_seq);
		if (!read_seqretry(&mount_lock, nd->m_seq))
			goto failed;
	}
	nd->inode = nd->path.dentry->d_inode;
	return 0;

failed:
	nd->flags &= ~LOOKUP_RCU;
	if (!(nd->flags & LOOKUP_ROOT))
		nd->root.mnt = NULL;
	rcu_read_unlock();
	return -ECHILD;
}

/*
 * Follow down to the covering mount currently visible to userspace.  At each
 * point, the filesystem owning that dentry may be queried as to whether the
 * caller is permitted to proceed or not.
 */
int follow_down(struct path *path)
{
	unsigned managed;
	int ret;

	while (managed = ACCESS_ONCE(path->dentry->d_flags),
	       unlikely(managed & DCACHE_MANAGED_DENTRY)) {
		/* Allow the filesystem to manage the transit without i_mutex
		 * being held.
		 *
		 * We indicate to the filesystem if someone is trying to mount
		 * something here.  This gives autofs the chance to deny anyone
		 * other than its daemon the right to mount on its
		 * superstructure.
		 *
		 * The filesystem may sleep at this point.
		 */
		if (managed & DCACHE_MANAGE_TRANSIT) {
			BUG_ON(!path->dentry->d_op);
			BUG_ON(!path->dentry->d_op->d_manage);
			ret = path->dentry->d_op->d_manage(
				path->dentry, false);
			if (ret < 0)
				return ret == -EISDIR ? 0 : ret;
		}

		/* Transit to a mounted filesystem. */
		if (managed & DCACHE_MOUNTED) {
			struct vfsmount *mounted = lookup_mnt(path);
			if (!mounted)
				break;
			dput(path->dentry);
			mntput(path->mnt);
			path->mnt = mounted;
			path->dentry = dget(mounted->mnt_root);
			continue;
		}

		/* Don't handle automount points here */
		break;
	}
	return 0;
}
EXPORT_SYMBOL(follow_down);

/*
 * Skip to top of mountpoint pile in refwalk mode for follow_dotdot()
 */
static void follow_mount(struct path *path)
{
	while (d_mountpoint(path->dentry)) {
		struct vfsmount *mounted = lookup_mnt(path);
		if (!mounted)
			break;
		dput(path->dentry);
		mntput(path->mnt);
		path->mnt = mounted;
		path->dentry = dget(mounted->mnt_root);
	}
}

static void follow_dotdot(struct nameidata *nd)
{
	set_root(nd);

	while(1) {
		struct dentry *old = nd->path.dentry;

		if (nd->path.dentry == nd->root.dentry &&
		    nd->path.mnt == nd->root.mnt) {
			break;
		}
		if (nd->path.dentry != nd->path.mnt->mnt_root) {
			/* rare case of legitimate dget_parent()... */
			nd->path.dentry = dget_parent(nd->path.dentry);
			dput(old);
			break;
		}
		if (!follow_up(&nd->path))
			break;
	}
	follow_mount(&nd->path);
	nd->inode = nd->path.dentry->d_inode;
}

/*
 * This looks up the name in dcache, possibly revalidates the old dentry and
 * allocates a new one if not found or not valid.  In the need_lookup argument
 * returns whether i_op->lookup is necessary.
 *
 * dir->d_inode->i_mutex must be held
 */
static struct dentry *lookup_dcache(struct qstr *name, struct dentry *dir,
				    unsigned int flags, bool *need_lookup)
{
	struct dentry *dentry;
	int error;

	*need_lookup = false;
	dentry = d_lookup(dir, name);
	if (dentry) {
		if (dentry->d_flags & DCACHE_OP_REVALIDATE) {
			error = d_revalidate(dentry, flags);
			if (unlikely(error <= 0)) {
				if (error < 0) {
					dput(dentry);
					return ERR_PTR(error);
				} else if (!d_invalidate(dentry)) {
					dput(dentry);
					dentry = NULL;
				}
			}
		}
	}

	if (!dentry) {
		dentry = d_alloc(dir, name);
		if (unlikely(!dentry))
			return ERR_PTR(-ENOMEM);

		*need_lookup = true;
	}
	return dentry;
}

/*
 * Call i_op->lookup on the dentry.  The dentry must be negative and
 * unhashed.
 *
 * dir->d_inode->i_mutex must be held
 */
static struct dentry *lookup_real(struct inode *dir, struct dentry *dentry,
				  unsigned int flags)
{
	struct dentry *old;

	/* Don't create child dentry for a dead directory. */
	if (unlikely(IS_DEADDIR(dir))) {
		dput(dentry);
		return ERR_PTR(-ENOENT);
	}

	old = dir->i_op->lookup(dir, dentry, flags);
	if (unlikely(old)) {
		dput(dentry);
		dentry = old;
	}
	return dentry;
}

static struct dentry *__lookup_hash(struct qstr *name,
		struct dentry *base, unsigned int flags)
{
	bool need_lookup;
	struct dentry *dentry;

	dentry = lookup_dcache(name, base, flags, &need_lookup);
	if (!need_lookup)
		return dentry;

	return lookup_real(base->d_inode, dentry, flags);
}

/*
 *  It's more convoluted than I'd like it to be, but... it's still fairly
 *  small and for now I'd prefer to have fast path as straight as possible.
 *  It _is_ time-critical.
 */
static int lookup_fast(struct nameidata *nd,
		       struct path *path, struct inode **inode)
{
	struct vfsmount *mnt = nd->path.mnt;
	struct dentry *dentry, *parent = nd->path.dentry;
	int need_reval = 1;
	int status = 1;
	int err;

	/*
	 * Rename seqlock is not required here because in the off chance
	 * of a false negative due to a concurrent rename, we're going to
	 * do the non-racy lookup, below.
	 */
	if (nd->flags & LOOKUP_RCU) {
		unsigned seq;
		dentry = __d_lookup_rcu(parent, &nd->last, &seq);
		if (!dentry)
			goto unlazy;

		/*
		 * This sequence count validates that the inode matches
		 * the dentry name information from lookup.
		 */
		*inode = dentry->d_inode;
		if (read_seqcount_retry(&dentry->d_seq, seq))
			return -ECHILD;

		/*
		 * This sequence count validates that the parent had no
		 * changes while we did the lookup of the dentry above.
		 *
		 * The memory barrier in read_seqcount_begin of child is
		 *  enough, we can use __read_seqcount_retry here.
		 */
		if (__read_seqcount_retry(&parent->d_seq, nd->seq))
			return -ECHILD;
		nd->seq = seq;

		if (unlikely(dentry->d_flags & DCACHE_OP_REVALIDATE)) {
			status = d_revalidate(dentry, nd->flags);
			if (unlikely(status <= 0)) {
				if (status != -ECHILD)
					need_reval = 0;
				goto unlazy;
			}
		}
		path->mnt = mnt;
		path->dentry = dentry;
		if (unlikely(!__follow_mount_rcu(nd, path, inode)))
			goto unlazy;
		if (unlikely(path->dentry->d_flags & DCACHE_NEED_AUTOMOUNT))
			goto unlazy;
		return 0;
unlazy:
		if (unlazy_walk(nd, dentry))
			return -ECHILD;
	} else {
		dentry = __d_lookup(parent, &nd->last);
	}

	if (unlikely(!dentry))
		goto need_lookup;

	if (unlikely(dentry->d_flags & DCACHE_OP_REVALIDATE) && need_reval)
		status = d_revalidate(dentry, nd->flags);
	if (unlikely(status <= 0)) {
		if (status < 0) {
			dput(dentry);
			return status;
		}
		if (!d_invalidate(dentry)) {
			dput(dentry);
			goto need_lookup;
		}
	}

	path->mnt = mnt;
	path->dentry = dentry;
	err = follow_managed(path, nd->flags);
	if (unlikely(err < 0)) {
		path_put_conditional(path, nd);
		return err;
	}
	if (err)
		nd->flags |= LOOKUP_JUMPED;
	*inode = path->dentry->d_inode;
	return 0;

need_lookup:
	return 1;
}

/* Fast lookup failed, do it the slow way */
static int lookup_slow(struct nameidata *nd, struct path *path)
{
	struct dentry *dentry, *parent;
	int err;

	parent = nd->path.dentry;
	BUG_ON(nd->inode != parent->d_inode);

	mutex_lock(&parent->d_inode->i_mutex);
	dentry = __lookup_hash(&nd->last, parent, nd->flags);
	mutex_unlock(&parent->d_inode->i_mutex);
	if (IS_ERR(dentry))
		return PTR_ERR(dentry);
	path->mnt = nd->path.mnt;
	path->dentry = dentry;
	err = follow_managed(path, nd->flags);
	if (unlikely(err < 0)) {
		path_put_conditional(path, nd);
		return err;
	}
	if (err)
		nd->flags |= LOOKUP_JUMPED;
	return 0;
}

static inline int may_lookup(struct nameidata *nd)
{
	if (nd->flags & LOOKUP_RCU) {
		int err = inode_permission(nd->inode, MAY_EXEC|MAY_NOT_BLOCK);
		if (err != -ECHILD)
			return err;
		if (unlazy_walk(nd, NULL))
			return -ECHILD;
	}
	return inode_permission(nd->inode, MAY_EXEC);
}

static inline int handle_dots(struct nameidata *nd, int type)
{
	if (type == LAST_DOTDOT) {
		if (nd->flags & LOOKUP_RCU) {
			if (follow_dotdot_rcu(nd))
				return -ECHILD;
		} else
			follow_dotdot(nd);
	}
	return 0;
}

static void terminate_walk(struct nameidata *nd)
{
	if (!(nd->flags & LOOKUP_RCU)) {
		path_put(&nd->path);
	} else {
		nd->flags &= ~LOOKUP_RCU;
		if (!(nd->flags & LOOKUP_ROOT))
			nd->root.mnt = NULL;
		rcu_read_unlock();
	}
}

/*
 * Do we need to follow links? We _really_ want to be able
 * to do this check without having to look at inode->i_op,
 * so we keep a cache of "no, this doesn't need follow_link"
 * for the common case.
 */
static inline int should_follow_link(struct dentry *dentry, int follow)
{
	return unlikely(d_is_symlink(dentry)) ? follow : 0;
}

static inline int walk_component(struct nameidata *nd, struct path *path,
		int follow)
{
	struct inode *inode;
	int err;
	/*
	 * "." and ".." are special - ".." especially so because it has
	 * to be able to know about the current root directory and
	 * parent relationships.
	 */
	if (unlikely(nd->last_type != LAST_NORM))
		return handle_dots(nd, nd->last_type);
	err = lookup_fast(nd, path, &inode);
	if (unlikely(err)) {
		if (err < 0)
			goto out_err;

		err = lookup_slow(nd, path);
		if (err < 0)
			goto out_err;

		inode = path->dentry->d_inode;
	}
	err = -ENOENT;
	if (!inode || d_is_negative(path->dentry))
		goto out_path_put;

	if (should_follow_link(path->dentry, follow)) {
		if (nd->flags & LOOKUP_RCU) {
			if (unlikely(unlazy_walk(nd, path->dentry))) {
				err = -ECHILD;
				goto out_err;
			}
		}
		BUG_ON(inode != path->dentry->d_inode);
		return 1;
	}
	path_to_nameidata(path, nd);
	nd->inode = inode;
	return 0;

out_path_put:
	path_to_nameidata(path, nd);
out_err:
	terminate_walk(nd);
	return err;
}

/*
 * This limits recursive symlink follows to 8, while
 * limiting consecutive symlinks to 40.
 *
 * Without that kind of total limit, nasty chains of consecutive
 * symlinks can cause almost arbitrarily long lookups.
 */
static inline int nested_symlink(struct path *path, struct nameidata *nd,
				 unsigned int flags)
{
	int res;

	if (unlikely(current->link_count >= MAX_NESTED_LINKS)) {
		path_put_conditional(path, nd);
		path_put(&nd->path);
		return -ELOOP;
	}
	BUG_ON(nd->depth >= MAX_NESTED_LINKS);

	nd->depth++;
	current->link_count++;

	do {
		struct path link = *path;
		void *cookie;

		res = follow_link(&link, nd, flags, &cookie);
		if (res)
			break;
		res = walk_component(nd, path, LOOKUP_FOLLOW);
		put_link(nd, &link, cookie);
	} while (res > 0);

	current->link_count--;
	nd->depth--;
	return res;
}

/*
 * We can do the critical dentry name comparison and hashing
 * operations one word at a time, but we are limited to:
 *
 * - Architectures with fast unaligned word accesses. We could
 *   do a "get_unaligned()" if this helps and is sufficiently
 *   fast.
 *
 * - non-CONFIG_DEBUG_PAGEALLOC configurations (so that we
 *   do not trap on the (extremely unlikely) case of a page
 *   crossing operation.
 *
 * - Furthermore, we need an efficient 64-bit compile for the
 *   64-bit case in order to generate the "number of bytes in
 *   the final mask". Again, that could be replaced with a
 *   efficient population count instruction or similar.
 */
#ifdef CONFIG_DCACHE_WORD_ACCESS

#include <asm/word-at-a-time.h>

#ifdef CONFIG_64BIT

static inline unsigned int fold_hash(unsigned long hash)
{
	hash += hash >> (8*sizeof(int));
	return hash;
}

#else	/* 32-bit case */

#define fold_hash(x) (x)

#endif

unsigned int full_name_hash(const unsigned char *name, unsigned int len)
{
	unsigned long a, mask;
	unsigned long hash = 0;

	for (;;) {
		a = load_unaligned_zeropad(name);
		if (len < sizeof(unsigned long))
			break;
		hash += a;
		hash *= 9;
		name += sizeof(unsigned long);
		len -= sizeof(unsigned long);
		if (!len)
			goto done;
	}
	mask = bytemask_from_count(len);
	hash += mask & a;
done:
	return fold_hash(hash);
}
EXPORT_SYMBOL(full_name_hash);

/*
 * Calculate the length and hash of the path component, and
 * return the length of the component;
 */
static inline unsigned long hash_name(const char *name, unsigned int *hashp)
{
	unsigned long a, b, adata, bdata, mask, hash, len;
	const struct word_at_a_time constants = WORD_AT_A_TIME_CONSTANTS;

	hash = a = 0;
	len = -sizeof(unsigned long);
	do {
		hash = (hash + a) * 9;
		len += sizeof(unsigned long);
		a = load_unaligned_zeropad(name+len);
		b = a ^ REPEAT_BYTE('/');
	} while (!(has_zero(a, &adata, &constants) | has_zero(b, &bdata, &constants)));

	adata = prep_zero_mask(a, adata, &constants);
	bdata = prep_zero_mask(b, bdata, &constants);

	mask = create_zero_mask(adata | bdata);

	hash += a & zero_bytemask(mask);
	*hashp = fold_hash(hash);

	return len + find_zero(mask);
}

#else

unsigned int full_name_hash(const unsigned char *name, unsigned int len)
{
	unsigned long hash = init_name_hash();
	while (len--)
		hash = partial_name_hash(*name++, hash);
	return end_name_hash(hash);
}
EXPORT_SYMBOL(full_name_hash);

/*
 * We know there's a real path component here of at least
 * one character.
 */
static inline unsigned long hash_name(const char *name, unsigned int *hashp)
{
	unsigned long hash = init_name_hash();
	unsigned long len = 0, c;

	c = (unsigned char)*name;
	do {
		len++;
		hash = partial_name_hash(c, hash);
		c = (unsigned char)name[len];
	} while (c && c != '/');
	*hashp = end_name_hash(hash);
	return len;
}

#endif

/*
 * Name resolution.
 * This is the basic name resolution function, turning a pathname into
 * the final dentry. We expect 'base' to be positive and a directory.
 *
 * Returns 0 and nd will have valid dentry and mnt on success.
 * Returns error and drops reference to input namei data on failure.
 */
static int link_path_walk(const char *name, struct nameidata *nd,
			  unsigned int flags)
{
	struct path next;
	int err;

	while (*name == '/') {
		if (flags & LOOKUP_BENEATH_ONLY) {
			err = -EACCES;
			goto exit;
		}
		name++;
	}
	if (!*name)
		return 0;

	/* At this point we know we have a real path component. */
	for(;;) {
		struct qstr this;
		long len;
		int type;

		err = may_lookup(nd);
 		if (err)
			break;

		len = hash_name(name, &this.hash);
		this.name = name;
		this.len = len;

		type = LAST_NORM;
		if (name[0] == '.') switch (len) {
			case 2:
				if (name[1] == '.') {
					if (flags & LOOKUP_BENEATH_ONLY) {
						err = -EACCES;
						goto exit;
					}
					type = LAST_DOTDOT;
					nd->flags |= LOOKUP_JUMPED;
				}
				break;
			case 1:
				type = LAST_DOT;
		}
		if (likely(type == LAST_NORM)) {
			struct dentry *parent = nd->path.dentry;
			nd->flags &= ~LOOKUP_JUMPED;
			if (unlikely(parent->d_flags & DCACHE_OP_HASH)) {
				err = parent->d_op->d_hash(parent, &this);
				if (err < 0)
					break;
			}
		}

		nd->last = this;
		nd->last_type = type;

		if (!name[len])
			return 0;
		/*
		 * If it wasn't NUL, we know it was '/'. Skip that
		 * slash, and continue until no more slashes.
		 */
		do {
			len++;
		} while (unlikely(name[len] == '/'));
		if (!name[len])
			return 0;

		name += len;

		err = walk_component(nd, &next, LOOKUP_FOLLOW);
		if (err < 0)
			return err;

		if (err) {
			err = nested_symlink(&next, nd, flags);
			if (err)
				return err;
		}
		if (!d_can_lookup(nd->path.dentry)) {
			err = -ENOTDIR; 
			break;
		}
	}
exit:
	terminate_walk(nd);
	return err;
}

static int path_init(int dfd, const char *name, unsigned int *flags,
		struct nameidata *nd, struct file **fp,
		const struct capsicum_rights **dfd_rights,
		const struct capsicum_rights *rights)
{
	int retval = 0;

	nd->last_type = LAST_ROOT; /* if there are only slashes... */
	nd->flags = (*flags) | LOOKUP_PARENT | LOOKUP_JUMPED;
	nd->depth = 0;

	if (capsicum_in_cap_mode())
		*flags |= LOOKUP_BENEATH_ONLY;

	if ((*flags) & LOOKUP_ROOT) {
		struct dentry *root = nd->root.dentry;
		struct inode *inode = root->d_inode;
		if (*name) {
			if (!d_can_lookup(root))
				return -ENOTDIR;
			retval = inode_permission(inode, MAY_EXEC);
			if (retval)
				return retval;
		}
		nd->path = nd->root;
		nd->inode = inode;
		if ((*flags) & LOOKUP_RCU) {
			rcu_read_lock();
			nd->seq = __read_seqcount_begin(&nd->path.dentry->d_seq);
			nd->m_seq = read_seqbegin(&mount_lock);
		} else {
			path_get(&nd->path);
		}
		return 0;
	}

	nd->root.mnt = NULL;

	nd->m_seq = read_seqbegin(&mount_lock);
	if (*name=='/') {
		if ((*flags) & LOOKUP_BENEATH_ONLY)
			return -EACCES;
		if (dfd_rights)
			*dfd_rights = NULL;
		if ((*flags) & LOOKUP_RCU) {
			rcu_read_lock();
			set_root_rcu(nd);
		} else {
			set_root(nd);
			path_get(&nd->root);
		}
		nd->path = nd->root;
	} else if (dfd == AT_FDCWD) {
		if (dfd_rights)
			*dfd_rights = NULL;
		if ((*flags) & LOOKUP_RCU) {
			struct fs_struct *fs = current->fs;
			unsigned seq;

			rcu_read_lock();

			do {
				seq = read_seqcount_begin(&fs->seq);
				nd->path = fs->pwd;
				nd->seq = __read_seqcount_begin(&nd->path.dentry->d_seq);
			} while (read_seqcount_retry(&fs->seq, seq));
		} else {
			get_fs_pwd(current->fs, &nd->path);
		}
	} else {
		/* Caller must check execute permissions on the starting path component */
		struct fd f = fdget_raw_rights(dfd, dfd_rights, rights);
		struct dentry *dentry;

		if (IS_ERR(f.file))
			return PTR_ERR(f.file);
		if (!cap_rights_is_all(*dfd_rights))
			*flags |= LOOKUP_BENEATH_ONLY;

		dentry = f.file->f_path.dentry;

		if (*name) {
			if (!d_can_lookup(dentry)) {
				fdput(f);
				return -ENOTDIR;
			}
		}

		nd->path = f.file->f_path;
		if ((*flags) & LOOKUP_RCU) {
			if (f.flags & FDPUT_FPUT)
				*fp = f.file;
			nd->seq = __read_seqcount_begin(&nd->path.dentry->d_seq);
			rcu_read_lock();
		} else {
			path_get(&nd->path);
			fdput(f);
		}
	}

	nd->inode = nd->path.dentry->d_inode;
	return 0;
}

static inline int lookup_last(struct nameidata *nd, struct path *path)
{
	if (nd->last_type == LAST_NORM && nd->last.name[nd->last.len])
		nd->flags |= LOOKUP_FOLLOW | LOOKUP_DIRECTORY;

	nd->flags &= ~LOOKUP_PARENT;
	return walk_component(nd, path, nd->flags & LOOKUP_FOLLOW);
}

/* Returns 0 and nd will be valid on success; Retuns error, otherwise. */
static int path_lookupat(int dfd,
			 const char *name, unsigned int flags,
			 struct nameidata *nd,
			 const struct capsicum_rights *rights)
{
	const struct capsicum_rights *dfd_rights;
	struct file *base = NULL;
	struct path path;
	int err;

	/*
	 * Path walking is largely split up into 2 different synchronisation
	 * schemes, rcu-walk and ref-walk (explained in
	 * Documentation/filesystems/path-lookup.txt). These share much of the
	 * path walk code, but some things particularly setup, cleanup, and
	 * following mounts are sufficiently divergent that functions are
	 * duplicated. Typically there is a function foo(), and its RCU
	 * analogue, foo_rcu().
	 *
	 * -ECHILD is the error number of choice (just to avoid clashes) that
	 * is returned if some aspect of an rcu-walk fails. Such an error must
	 * be handled by restarting a traditional ref-walk (which will always
	 * be able to complete).
	 */
	err = path_init(dfd, name, &flags, nd, &base, &dfd_rights, rights);

	if (unlikely(err))
		return err;

	current->total_link_count = 0;
	err = link_path_walk(name, nd, flags);

	if (!err && !(flags & LOOKUP_PARENT)) {
		err = lookup_last(nd, &path);
		while (err > 0) {
			void *cookie;
			struct path link = path;
			err = may_follow_link(&link, nd);
			if (unlikely(err))
				break;
			nd->flags |= LOOKUP_PARENT;
			err = follow_link(&link, nd, flags, &cookie);
			if (err)
				break;
			err = lookup_last(nd, &path);
			put_link(nd, &link, cookie);
		}
	}

	if (!err)
		err = complete_walk(nd);

	if (!err && nd->flags & LOOKUP_DIRECTORY) {
		if (!d_can_lookup(nd->path.dentry)) {
			path_put(&nd->path);
			err = -ENOTDIR;
		}
	}

	if (base)
		fput(base);

	if (nd->root.mnt && !(nd->flags & LOOKUP_ROOT)) {
		path_put(&nd->root);
		nd->root.mnt = NULL;
	}
	return err;
}

static int filename_lookup(int dfd,
			struct filename *name, unsigned int flags,
			struct nameidata *nd,
			const struct capsicum_rights *rights)
{
	int retval = path_lookupat(dfd, name->name, flags | LOOKUP_RCU, nd,
				   rights);
	if (unlikely(retval == -ECHILD))
		retval = path_lookupat(dfd, name->name, flags, nd, rights);
	if (unlikely(retval == -ESTALE))
		retval = path_lookupat(dfd, name->name, flags | LOOKUP_REVAL,
				       nd, rights);

	if (likely(!retval))
		audit_inode(name, nd->path.dentry, flags & LOOKUP_PARENT);
	return retval;
}

static int do_path_lookup(int dfd,
			  const char *name, unsigned int flags,
			  struct nameidata *nd,
			  const struct capsicum_rights *rights)
{
	struct filename filename = { .name = name };

	return filename_lookup(dfd, &filename, flags, nd, rights);
}

/* does lookup, returns the object with parent locked */
struct dentry *kern_path_locked(const char *name, struct path *path)
{
	struct nameidata nd;
	struct dentry *d;
	int err;
	err = do_path_lookup(AT_FDCWD, name, LOOKUP_PARENT, &nd, NULL);
	if (err)
		return ERR_PTR(err);
	if (nd.last_type != LAST_NORM) {
		path_put(&nd.path);
		return ERR_PTR(-EINVAL);
	}
	mutex_lock_nested(&nd.path.dentry->d_inode->i_mutex, I_MUTEX_PARENT);
	d = __lookup_hash(&nd.last, nd.path.dentry, 0);
	if (IS_ERR(d)) {
		mutex_unlock(&nd.path.dentry->d_inode->i_mutex);
		path_put(&nd.path);
		return d;
	}
	*path = nd.path;
	return d;
}

int kern_path(const char *name, unsigned int flags, struct path *path)
{
	struct nameidata nd;
	int res;
	res = do_path_lookup(AT_FDCWD, name, flags, &nd, NULL);
	if (!res)
		*path = nd.path;
	return res;
}
EXPORT_SYMBOL(kern_path);

/**
 * vfs_path_lookup - lookup a file path relative to a dentry-vfsmount pair
 * @dentry:  pointer to dentry of the base directory
 * @mnt: pointer to vfs mount of the base directory
 * @name: pointer to file name
 * @flags: lookup flags
 * @path: pointer to struct path to fill
 */
int vfs_path_lookup(struct dentry *dentry, struct vfsmount *mnt,
		    const char *name, unsigned int flags,
		    struct path *path)
{
	struct nameidata nd;
	int err;
	nd.root.dentry = dentry;
	nd.root.mnt = mnt;
	BUG_ON(flags & LOOKUP_PARENT);
	/* the first argument of do_path_lookup() is ignored with LOOKUP_ROOT */
	err = do_path_lookup(AT_FDCWD, name, flags | LOOKUP_ROOT, &nd, NULL);
	if (!err)
		*path = nd.path;
	return err;
}
EXPORT_SYMBOL(vfs_path_lookup);

/*
 * Restricted form of lookup. Doesn't follow links, single-component only,
 * needs parent already locked. Doesn't follow mounts.
 * SMP-safe.
 */
static struct dentry *lookup_hash(struct nameidata *nd)
{
	return __lookup_hash(&nd->last, nd->path.dentry, nd->flags);
}

/**
 * lookup_one_len - filesystem helper to lookup single pathname component
 * @name:	pathname component to lookup
 * @base:	base directory to lookup from
 * @len:	maximum length @len should be interpreted to
 *
 * Note that this routine is purely a helper for filesystem usage and should
 * not be called by generic code.  Also note that by using this function the
 * nameidata argument is passed to the filesystem methods and a filesystem
 * using this helper needs to be prepared for that.
 */
struct dentry *lookup_one_len(const char *name, struct dentry *base, int len)
{
	struct qstr this;
	unsigned int c;
	int err;

	WARN_ON_ONCE(!mutex_is_locked(&base->d_inode->i_mutex));

	this.name = name;
	this.len = len;
	this.hash = full_name_hash(name, len);
	if (!len)
		return ERR_PTR(-EACCES);

	if (unlikely(name[0] == '.')) {
		if (len < 2 || (len == 2 && name[1] == '.'))
			return ERR_PTR(-EACCES);
	}

	while (len--) {
		c = *(const unsigned char *)name++;
		if (c == '/' || c == '\0')
			return ERR_PTR(-EACCES);
	}
	/*
	 * See if the low-level filesystem might want
	 * to use its own hash..
	 */
	if (base->d_flags & DCACHE_OP_HASH) {
		int err = base->d_op->d_hash(base, &this);
		if (err < 0)
			return ERR_PTR(err);
	}

	err = inode_permission(base->d_inode, MAY_EXEC);
	if (err)
		return ERR_PTR(err);

	return __lookup_hash(&this, base, 0);
}
EXPORT_SYMBOL(lookup_one_len);

static int user_path_at_empty_rights(int dfd,
				const char __user *name,
				unsigned flags,
				struct path *path,
				int *empty,
				const struct capsicum_rights *rights)
{
	struct nameidata nd;
	struct filename *tmp = getname_flags(name, flags, empty);
	int err = PTR_ERR(tmp);
	if (!IS_ERR(tmp)) {

		BUG_ON(flags & LOOKUP_PARENT);
		err = filename_lookup(dfd, tmp, flags, &nd, rights);
		putname(tmp);
		if (!err)
			*path = nd.path;
	}
	return err;
}

int user_path_at_empty(int dfd, const char __user *name, unsigned flags,
		 struct path *path, int *empty)
{
	return user_path_at_empty_rights(dfd, name, flags, path, empty,
					 &lookup_rights);
}

int user_path_at(int dfd, const char __user *name, unsigned flags,
		 struct path *path)
{
	return user_path_at_empty_rights(dfd, name, flags, path, NULL,
					 &lookup_rights);
}
EXPORT_SYMBOL(user_path_at);

#ifdef CONFIG_SECURITY_CAPSICUM
int _user_path_atr(int dfd,
		   const char __user *name,
		   unsigned flags,
		   struct path *path,
		   ...)
{
	struct capsicum_rights rights;
	int rc;
	va_list ap;
	va_start(ap, path);
	rc = user_path_at_empty_rights(dfd, name, flags, path, NULL,
				       cap_rights_vinit(&rights, ap));
	va_end(ap);
	return rc;
}
#endif

/*
 * NB: most callers don't do anything directly with the reference to the
 *     to struct filename, but the nd->last pointer points into the name string
 *     allocated by getname. So we must hold the reference to it until all
 *     path-walking is complete.
 */
static struct filename *
user_path_parent(int dfd, const char __user *path, struct nameidata *nd,
		 unsigned int flags, const struct capsicum_rights *rights)
{
	struct filename *s = getname(path);
	int error;

	/* only LOOKUP_REVAL is allowed in extra flags */
	flags &= LOOKUP_REVAL;

	if (IS_ERR(s))
		return s;

	error = filename_lookup(dfd, s, flags | LOOKUP_PARENT, nd, rights);
	if (error) {
		putname(s);
		return ERR_PTR(error);
	}

	return s;
}

/**
 * mountpoint_last - look up last component for umount
 * @nd:   pathwalk nameidata - currently pointing at parent directory of "last"
 * @path: pointer to container for result
 *
 * This is a special lookup_last function just for umount. In this case, we
 * need to resolve the path without doing any revalidation.
 *
 * The nameidata should be the result of doing a LOOKUP_PARENT pathwalk. Since
 * mountpoints are always pinned in the dcache, their ancestors are too. Thus,
 * in almost all cases, this lookup will be served out of the dcache. The only
 * cases where it won't are if nd->last refers to a symlink or the path is
 * bogus and it doesn't exist.
 *
 * Returns:
 * -error: if there was an error during lookup. This includes -ENOENT if the
 *         lookup found a negative dentry. The nd->path reference will also be
 *         put in this case.
 *
 * 0:      if we successfully resolved nd->path and found it to not to be a
 *         symlink that needs to be followed. "path" will also be populated.
 *         The nd->path reference will also be put.
 *
 * 1:      if we successfully resolved nd->last and found it to be a symlink
 *         that needs to be followed. "path" will be populated with the path
 *         to the link, and nd->path will *not* be put.
 */
static int
mountpoint_last(struct nameidata *nd, struct path *path)
{
	int error = 0;
	struct dentry *dentry;
	struct dentry *dir = nd->path.dentry;

	/* If we're in rcuwalk, drop out of it to handle last component */
	if (nd->flags & LOOKUP_RCU) {
		if (unlazy_walk(nd, NULL)) {
			error = -ECHILD;
			goto out;
		}
	}

	nd->flags &= ~LOOKUP_PARENT;

	if (unlikely(nd->last_type != LAST_NORM)) {
		error = handle_dots(nd, nd->last_type);
		if (error)
			goto out;
		dentry = dget(nd->path.dentry);
		goto done;
	}

	mutex_lock(&dir->d_inode->i_mutex);
	dentry = d_lookup(dir, &nd->last);
	if (!dentry) {
		/*
		 * No cached dentry. Mounted dentries are pinned in the cache,
		 * so that means that this dentry is probably a symlink or the
		 * path doesn't actually point to a mounted dentry.
		 */
		dentry = d_alloc(dir, &nd->last);
		if (!dentry) {
			error = -ENOMEM;
			mutex_unlock(&dir->d_inode->i_mutex);
			goto out;
		}
		dentry = lookup_real(dir->d_inode, dentry, nd->flags);
		error = PTR_ERR(dentry);
		if (IS_ERR(dentry)) {
			mutex_unlock(&dir->d_inode->i_mutex);
			goto out;
		}
	}
	mutex_unlock(&dir->d_inode->i_mutex);

done:
	if (!dentry->d_inode || d_is_negative(dentry)) {
		error = -ENOENT;
		dput(dentry);
		goto out;
	}
	path->dentry = dentry;
	path->mnt = mntget(nd->path.mnt);
	if (should_follow_link(dentry, nd->flags & LOOKUP_FOLLOW))
		return 1;
	follow_mount(path);
	error = 0;
out:
	terminate_walk(nd);
	return error;
}

/**
 * path_mountpoint - look up a path to be umounted
 * @dfd:	directory file descriptor to start walk from
 * @name:	full pathname to walk
 * @path:	pointer to container for result
 * @flags:	lookup flags
 *
 * Look up the given name, but don't attempt to revalidate the last component.
 * Returns 0 and "path" will be valid on success; Returns error otherwise.
 */
static int
path_mountpoint(int dfd, const char *name, struct path *path, unsigned int flags)
{
	struct file *base = NULL;
	struct nameidata nd;
	const struct capsicum_rights *dfd_rights;
	int err;

	err = path_init(dfd, name, &flags, &nd, &base,
			&dfd_rights, &lookup_rights);
	if (unlikely(err))
		return err;

	current->total_link_count = 0;
	err = link_path_walk(name, &nd, flags);
	if (err)
		goto out;

	err = mountpoint_last(&nd, path);
	while (err > 0) {
		void *cookie;
		struct path link = *path;
		err = may_follow_link(&link, &nd);
		if (unlikely(err))
			break;
		nd.flags |= LOOKUP_PARENT;
		err = follow_link(&link, &nd, flags, &cookie);
		if (err)
			break;
		err = mountpoint_last(&nd, path);
		put_link(&nd, &link, cookie);
	}
out:
	if (base)
		fput(base);

	if (nd.root.mnt && !(nd.flags & LOOKUP_ROOT))
		path_put(&nd.root);

	return err;
}

static int
filename_mountpoint(int dfd, struct filename *s, struct path *path,
			unsigned int flags)
{
	int error = path_mountpoint(dfd, s->name, path, flags | LOOKUP_RCU);
	if (unlikely(error == -ECHILD))
		error = path_mountpoint(dfd, s->name, path, flags);
	if (unlikely(error == -ESTALE))
		error = path_mountpoint(dfd, s->name, path, flags | LOOKUP_REVAL);
	if (likely(!error))
		audit_inode(s, path->dentry, 0);
	return error;
}

/**
 * user_path_mountpoint_at - lookup a path from userland in order to umount it
 * @dfd:	directory file descriptor
 * @name:	pathname from userland
 * @flags:	lookup flags
 * @path:	pointer to container to hold result
 *
 * A umount is a special case for path walking. We're not actually interested
 * in the inode in this situation, and ESTALE errors can be a problem. We
 * simply want track down the dentry and vfsmount attached at the mountpoint
 * and avoid revalidating the last component.
 *
 * Returns 0 and populates "path" on success.
 */
int
user_path_mountpoint_at(int dfd, const char __user *name, unsigned int flags,
			struct path *path)
{
	struct filename *s = getname(name);
	int error;
	if (IS_ERR(s))
		return PTR_ERR(s);
	error = filename_mountpoint(dfd, s, path, flags);
	putname(s);
	return error;
}

int
kern_path_mountpoint(int dfd, const char *name, struct path *path,
			unsigned int flags)
{
	struct filename s = {.name = name};
	return filename_mountpoint(dfd, &s, path, flags);
}
EXPORT_SYMBOL(kern_path_mountpoint);

/*
 * It's inline, so penalty for filesystems that don't use sticky bit is
 * minimal.
 */
static inline int check_sticky(struct inode *dir, struct inode *inode)
{
	kuid_t fsuid = current_fsuid();

	if (!(dir->i_mode & S_ISVTX))
		return 0;
	if (uid_eq(inode->i_uid, fsuid))
		return 0;
	if (uid_eq(dir->i_uid, fsuid))
		return 0;
	return !inode_capable(inode, CAP_FOWNER);
}

/*
 *	Check whether we can remove a link victim from directory dir, check
 *  whether the type of victim is right.
 *  1. We can't do it if dir is read-only (done in permission())
 *  2. We should have write and exec permissions on dir
 *  3. We can't remove anything from append-only dir
 *  4. We can't do anything with immutable dir (done in permission())
 *  5. If the sticky bit on dir is set we should either
 *	a. be owner of dir, or
 *	b. be owner of victim, or
 *	c. have CAP_FOWNER capability
 *  6. If the victim is append-only or immutable we can't do antyhing with
 *     links pointing to it.
 *  7. If we were asked to remove a directory and victim isn't one - ENOTDIR.
 *  8. If we were asked to remove a non-directory and victim isn't one - EISDIR.
 *  9. We can't remove a root or mountpoint.
 * 10. We don't allow removal of NFS sillyrenamed files; it's handled by
 *     nfs_async_unlink().
 */
static int may_delete(struct inode *dir, struct dentry *victim, bool isdir)
{
	struct inode *inode = victim->d_inode;
	int error;

	if (d_is_negative(victim))
		return -ENOENT;
	BUG_ON(!inode);

	BUG_ON(victim->d_parent->d_inode != dir);
	audit_inode_child(dir, victim, AUDIT_TYPE_CHILD_DELETE);

	error = inode_permission(dir, MAY_WRITE | MAY_EXEC);
	if (error)
		return error;
	if (IS_APPEND(dir))
		return -EPERM;

	if (check_sticky(dir, inode) || IS_APPEND(inode) ||
	    IS_IMMUTABLE(inode) || IS_SWAPFILE(inode))
		return -EPERM;
	if (isdir) {
		if (!d_is_dir(victim))
			return -ENOTDIR;
		if (IS_ROOT(victim))
			return -EBUSY;
	} else if (d_is_dir(victim))
		return -EISDIR;
	if (IS_DEADDIR(dir))
		return -ENOENT;
	if (victim->d_flags & DCACHE_NFSFS_RENAMED)
		return -EBUSY;
	return 0;
}

/*	Check whether we can create an object with dentry child in directory
 *  dir.
 *  1. We can't do it if child already exists (open has special treatment for
 *     this case, but since we are inlined it's OK)
 *  2. We can't do it if dir is read-only (done in permission())
 *  3. We should have write and exec permissions on dir
 *  4. We can't do it if dir is immutable (done in permission())
 */
static inline int may_create(struct inode *dir, struct dentry *child)
{
	audit_inode_child(dir, child, AUDIT_TYPE_CHILD_CREATE);
	if (child->d_inode)
		return -EEXIST;
	if (IS_DEADDIR(dir))
		return -ENOENT;
	return inode_permission(dir, MAY_WRITE | MAY_EXEC);
}

/*
 * p1 and p2 should be directories on the same fs.
 */
struct dentry *lock_rename(struct dentry *p1, struct dentry *p2)
{
	struct dentry *p;

	if (p1 == p2) {
		mutex_lock_nested(&p1->d_inode->i_mutex, I_MUTEX_PARENT);
		return NULL;
	}

	mutex_lock(&p1->d_inode->i_sb->s_vfs_rename_mutex);

	p = d_ancestor(p2, p1);
	if (p) {
		mutex_lock_nested(&p2->d_inode->i_mutex, I_MUTEX_PARENT);
		mutex_lock_nested(&p1->d_inode->i_mutex, I_MUTEX_CHILD);
		return p;
	}

	p = d_ancestor(p1, p2);
	if (p) {
		mutex_lock_nested(&p1->d_inode->i_mutex, I_MUTEX_PARENT);
		mutex_lock_nested(&p2->d_inode->i_mutex, I_MUTEX_CHILD);
		return p;
	}

	mutex_lock_nested(&p1->d_inode->i_mutex, I_MUTEX_PARENT);
	mutex_lock_nested(&p2->d_inode->i_mutex, I_MUTEX_CHILD);
	return NULL;
}
EXPORT_SYMBOL(lock_rename);

void unlock_rename(struct dentry *p1, struct dentry *p2)
{
	mutex_unlock(&p1->d_inode->i_mutex);
	if (p1 != p2) {
		mutex_unlock(&p2->d_inode->i_mutex);
		mutex_unlock(&p1->d_inode->i_sb->s_vfs_rename_mutex);
	}
}
EXPORT_SYMBOL(unlock_rename);

int vfs_create(struct inode *dir, struct dentry *dentry, umode_t mode,
		bool want_excl)
{
	int error = may_create(dir, dentry);
	if (error)
		return error;

	if (!dir->i_op->create)
		return -EACCES;	/* shouldn't it be ENOSYS? */
	mode &= S_IALLUGO;
	mode |= S_IFREG;
	error = security_inode_create(dir, dentry, mode);
	if (error)
		return error;
	error = dir->i_op->create(dir, dentry, mode, want_excl);
	if (!error)
		fsnotify_create(dir, dentry);
	return error;
}
EXPORT_SYMBOL(vfs_create);

static int may_open(struct path *path, int acc_mode, int flag)
{
	struct dentry *dentry = path->dentry;
	struct inode *inode = dentry->d_inode;
	int error;

	/* O_PATH? */
	if (!acc_mode)
		return 0;

	if (!inode)
		return -ENOENT;

	switch (inode->i_mode & S_IFMT) {
	case S_IFLNK:
		return -ELOOP;
	case S_IFDIR:
		if (acc_mode & MAY_WRITE)
			return -EISDIR;
		break;
	case S_IFBLK:
	case S_IFCHR:
		if (path->mnt->mnt_flags & MNT_NODEV)
			return -EACCES;
		/*FALLTHRU*/
	case S_IFIFO:
	case S_IFSOCK:
		flag &= ~O_TRUNC;
		break;
	}

	error = inode_permission(inode, acc_mode);
	if (error)
		return error;

	/*
	 * An append-only file must be opened in append mode for writing.
	 */
	if (IS_APPEND(inode)) {
		if  ((flag & O_ACCMODE) != O_RDONLY && !(flag & O_APPEND))
			return -EPERM;
		if (flag & O_TRUNC)
			return -EPERM;
	}

	/* O_NOATIME can only be set by the owner or superuser */
	if (flag & O_NOATIME && !inode_owner_or_capable(inode))
		return -EPERM;

	return 0;
}

static int handle_truncate(struct file *filp)
{
	struct path *path = &filp->f_path;
	struct inode *inode = path->dentry->d_inode;
	int error = get_write_access(inode);
	if (error)
		return error;
	/*
	 * Refuse to truncate files with mandatory locks held on them.
	 */
	error = locks_verify_locked(filp);
	if (!error)
		error = security_path_truncate(path);
	if (!error) {
		error = do_truncate(path->dentry, 0,
				    ATTR_MTIME|ATTR_CTIME|ATTR_OPEN,
				    filp);
	}
	put_write_access(inode);
	return error;
}

static inline int open_to_namei_flags(int flag)
{
	if ((flag & O_ACCMODE) == 3)
		flag--;
	return flag;
}

static int may_o_create(struct path *dir, struct dentry *dentry, umode_t mode)
{
	int error = security_path_mknod(dir, dentry, mode, 0);
	if (error)
		return error;

	error = inode_permission(dir->dentry->d_inode, MAY_WRITE | MAY_EXEC);
	if (error)
		return error;

	return security_inode_create(dir->dentry->d_inode, dentry, mode);
}

/*
 * Attempt to atomically look up, create and open a file from a negative
 * dentry.
 *
 * Returns 0 if successful.  The file will have been created and attached to
 * @file by the filesystem calling finish_open().
 *
 * Returns 1 if the file was looked up only or didn't need creating.  The
 * caller will need to perform the open themselves.  @path will have been
 * updated to point to the new dentry.  This may be negative.
 *
 * Returns an error code otherwise.
 */
static int atomic_open(struct nameidata *nd, struct dentry *dentry,
			struct path *path, struct file *file,
			const struct open_flags *op,
			bool got_write, bool need_lookup,
			int *opened)
{
	struct inode *dir =  nd->path.dentry->d_inode;
	unsigned open_flag = open_to_namei_flags(op->open_flag);
	umode_t mode;
	int error;
	int acc_mode;
	int create_error = 0;
	struct dentry *const DENTRY_NOT_SET = (void *) -1UL;
	bool excl;

	BUG_ON(dentry->d_inode);

	/* Don't create child dentry for a dead directory. */
	if (unlikely(IS_DEADDIR(dir))) {
		error = -ENOENT;
		goto out;
	}

	mode = op->mode;
	if ((open_flag & O_CREAT) && !IS_POSIXACL(dir))
		mode &= ~current_umask();

	excl = (open_flag & (O_EXCL | O_CREAT)) == (O_EXCL | O_CREAT);
	if (excl)
		open_flag &= ~O_TRUNC;

	/*
	 * Checking write permission is tricky, bacuse we don't know if we are
	 * going to actually need it: O_CREAT opens should work as long as the
	 * file exists.  But checking existence breaks atomicity.  The trick is
	 * to check access and if not granted clear O_CREAT from the flags.
	 *
	 * Another problem is returing the "right" error value (e.g. for an
	 * O_EXCL open we want to return EEXIST not EROFS).
	 */
	if (((open_flag & (O_CREAT | O_TRUNC)) ||
	    (open_flag & O_ACCMODE) != O_RDONLY) && unlikely(!got_write)) {
		if (!(open_flag & O_CREAT)) {
			/*
			 * No O_CREATE -> atomicity not a requirement -> fall
			 * back to lookup + open
			 */
			goto no_open;
		} else if (open_flag & (O_EXCL | O_TRUNC)) {
			/* Fall back and fail with the right error */
			create_error = -EROFS;
			goto no_open;
		} else {
			/* No side effects, safe to clear O_CREAT */
			create_error = -EROFS;
			open_flag &= ~O_CREAT;
		}
	}

	if (open_flag & O_CREAT) {
		error = may_o_create(&nd->path, dentry, mode);
		if (error) {
			create_error = error;
			if (open_flag & O_EXCL)
				goto no_open;
			open_flag &= ~O_CREAT;
		}
	}

	if (nd->flags & LOOKUP_DIRECTORY)
		open_flag |= O_DIRECTORY;

	file->f_path.dentry = DENTRY_NOT_SET;
	file->f_path.mnt = nd->path.mnt;
	error = dir->i_op->atomic_open(dir, dentry, file, open_flag, mode,
				      opened);
	if (error < 0) {
		if (create_error && error == -ENOENT)
			error = create_error;
		goto out;
	}

	if (error) {	/* returned 1, that is */
		if (WARN_ON(file->f_path.dentry == DENTRY_NOT_SET)) {
			error = -EIO;
			goto out;
		}
		if (file->f_path.dentry) {
			dput(dentry);
			dentry = file->f_path.dentry;
		}
		if (*opened & FILE_CREATED)
			fsnotify_create(dir, dentry);
		if (!dentry->d_inode) {
			WARN_ON(*opened & FILE_CREATED);
			if (create_error) {
				error = create_error;
				goto out;
			}
		} else {
			if (excl && !(*opened & FILE_CREATED)) {
				error = -EEXIST;
				goto out;
			}
		}
		goto looked_up;
	}

	/*
	 * We didn't have the inode before the open, so check open permission
	 * here.
	 */
	acc_mode = op->acc_mode;
	if (*opened & FILE_CREATED) {
		WARN_ON(!(open_flag & O_CREAT));
		fsnotify_create(dir, dentry);
		acc_mode = MAY_OPEN;
	}
	error = may_open(&file->f_path, acc_mode, open_flag);
	if (error)
		fput(file);

out:
	dput(dentry);
	return error;

no_open:
	if (need_lookup) {
		dentry = lookup_real(dir, dentry, nd->flags);
		if (IS_ERR(dentry))
			return PTR_ERR(dentry);

		if (create_error) {
			int open_flag = op->open_flag;

			error = create_error;
			if ((open_flag & O_EXCL)) {
				if (!dentry->d_inode)
					goto out;
			} else if (!dentry->d_inode) {
				goto out;
			} else if ((open_flag & O_TRUNC) &&
				   S_ISREG(dentry->d_inode->i_mode)) {
				goto out;
			}
			/* will fail later, go on to get the right error */
		}
	}
looked_up:
	path->dentry = dentry;
	path->mnt = nd->path.mnt;
	return 1;
}

/*
 * Look up and maybe create and open the last component.
 *
 * Must be called with i_mutex held on parent.
 *
 * Returns 0 if the file was successfully atomically created (if necessary) and
 * opened.  In this case the file will be returned attached to @file.
 *
 * Returns 1 if the file was not completely opened at this time, though lookups
 * and creations will have been performed and the dentry returned in @path will
 * be positive upon return if O_CREAT was specified.  If O_CREAT wasn't
 * specified then a negative dentry may be returned.
 *
 * An error code is returned otherwise.
 *
 * FILE_CREATE will be set in @*opened if the dentry was created and will be
 * cleared otherwise prior to returning.
 */
static int lookup_open(struct nameidata *nd, struct path *path,
			struct file *file,
			const struct open_flags *op,
			bool got_write, int *opened)
{
	struct dentry *dir = nd->path.dentry;
	struct inode *dir_inode = dir->d_inode;
	struct dentry *dentry;
	int error;
	bool need_lookup;

	*opened &= ~FILE_CREATED;
	dentry = lookup_dcache(&nd->last, dir, nd->flags, &need_lookup);
	if (IS_ERR(dentry))
		return PTR_ERR(dentry);

	/* Cached positive dentry: will open in f_op->open */
	if (!need_lookup && dentry->d_inode)
		goto out_no_open;

	if ((nd->flags & LOOKUP_OPEN) && dir_inode->i_op->atomic_open) {
		return atomic_open(nd, dentry, path, file, op, got_write,
				   need_lookup, opened);
	}

	if (need_lookup) {
		BUG_ON(dentry->d_inode);

		dentry = lookup_real(dir_inode, dentry, nd->flags);
		if (IS_ERR(dentry))
			return PTR_ERR(dentry);
	}

	/* Negative dentry, just create the file */
	if (!dentry->d_inode && (op->open_flag & O_CREAT)) {
		umode_t mode = op->mode;
		if (!IS_POSIXACL(dir->d_inode))
			mode &= ~current_umask();
		/*
		 * This write is needed to ensure that a
		 * rw->ro transition does not occur between
		 * the time when the file is created and when
		 * a permanent write count is taken through
		 * the 'struct file' in finish_open().
		 */
		if (!got_write) {
			error = -EROFS;
			goto out_dput;
		}
		*opened |= FILE_CREATED;
		error = security_path_mknod(&nd->path, dentry, mode, 0);
		if (error)
			goto out_dput;
		error = vfs_create(dir->d_inode, dentry, mode,
				   nd->flags & LOOKUP_EXCL);
		if (error)
			goto out_dput;
	}
out_no_open:
	path->dentry = dentry;
	path->mnt = nd->path.mnt;
	return 1;

out_dput:
	dput(dentry);
	return error;
}

/*
 * Handle the last step of open()
 */
static int do_last(struct nameidata *nd, struct path *path,
		   struct file *file, const struct open_flags *op,
		   int *opened, struct filename *name)
{
	struct dentry *dir = nd->path.dentry;
	int open_flag = op->open_flag;
	bool will_truncate = (open_flag & O_TRUNC) != 0;
	bool got_write = false;
	int acc_mode = op->acc_mode;
	struct inode *inode;
	bool symlink_ok = false;
	struct path save_parent = { .dentry = NULL, .mnt = NULL };
	bool retried = false;
	int error;

	nd->flags &= ~LOOKUP_PARENT;
	nd->flags |= op->intent;

	if (nd->last_type != LAST_NORM) {
		error = handle_dots(nd, nd->last_type);
		if (error)
			return error;
		goto finish_open;
	}

	if (!(open_flag & O_CREAT)) {
		if (nd->last.name[nd->last.len])
			nd->flags |= LOOKUP_FOLLOW | LOOKUP_DIRECTORY;
		if (open_flag & O_PATH && !(nd->flags & LOOKUP_FOLLOW))
			symlink_ok = true;
		/* we _can_ be in RCU mode here */
		error = lookup_fast(nd, path, &inode);
		if (likely(!error))
			goto finish_lookup;

		if (error < 0)
			goto out;

		BUG_ON(nd->inode != dir->d_inode);
	} else {
		/* create side of things */
		/*
		 * This will *only* deal with leaving RCU mode - LOOKUP_JUMPED
		 * has been cleared when we got to the last component we are
		 * about to look up
		 */
		error = complete_walk(nd);
		if (error)
			return error;

		audit_inode(name, dir, LOOKUP_PARENT);
		error = -EISDIR;
		/* trailing slashes? */
		if (nd->last.name[nd->last.len])
			goto out;
	}

retry_lookup:
	if (op->open_flag & (O_CREAT | O_TRUNC | O_WRONLY | O_RDWR)) {
		error = mnt_want_write(nd->path.mnt);
		if (!error)
			got_write = true;
		/*
		 * do _not_ fail yet - we might not need that or fail with
		 * a different error; let lookup_open() decide; we'll be
		 * dropping this one anyway.
		 */
	}
	mutex_lock(&dir->d_inode->i_mutex);
	error = lookup_open(nd, path, file, op, got_write, opened);
	mutex_unlock(&dir->d_inode->i_mutex);

	if (error <= 0) {
		if (error)
			goto out;

		if ((*opened & FILE_CREATED) ||
		    !S_ISREG(file_inode(file)->i_mode))
			will_truncate = false;

		audit_inode(name, file->f_path.dentry, 0);
		goto opened;
	}

	if (*opened & FILE_CREATED) {
		/* Don't check for write permission, don't truncate */
		open_flag &= ~O_TRUNC;
		will_truncate = false;
		acc_mode = MAY_OPEN;
		path_to_nameidata(path, nd);
		goto finish_open_created;
	}

	/*
	 * create/update audit record if it already exists.
	 */
	if (d_is_positive(path->dentry))
		audit_inode(name, path->dentry, 0);

	/*
	 * If atomic_open() acquired write access it is dropped now due to
	 * possible mount and symlink following (this might be optimized away if
	 * necessary...)
	 */
	if (got_write) {
		mnt_drop_write(nd->path.mnt);
		got_write = false;
	}

	error = -EEXIST;
	if ((open_flag & (O_EXCL | O_CREAT)) == (O_EXCL | O_CREAT))
		goto exit_dput;

	error = follow_managed(path, nd->flags);
	if (error < 0)
		goto exit_dput;

	if (error)
		nd->flags |= LOOKUP_JUMPED;

	BUG_ON(nd->flags & LOOKUP_RCU);
	inode = path->dentry->d_inode;
finish_lookup:
	/* we _can_ be in RCU mode here */
	error = -ENOENT;
	if (!inode || d_is_negative(path->dentry)) {
		path_to_nameidata(path, nd);
		goto out;
	}

	if (should_follow_link(path->dentry, !symlink_ok)) {
		if (nd->flags & LOOKUP_RCU) {
			if (unlikely(unlazy_walk(nd, path->dentry))) {
				error = -ECHILD;
				goto out;
			}
		}
		BUG_ON(inode != path->dentry->d_inode);
		return 1;
	}

	if ((nd->flags & LOOKUP_RCU) || nd->path.mnt != path->mnt) {
		path_to_nameidata(path, nd);
	} else {
		save_parent.dentry = nd->path.dentry;
		save_parent.mnt = mntget(path->mnt);
		nd->path.dentry = path->dentry;

	}
	nd->inode = inode;
	/* Why this, you ask?  _Now_ we might have grown LOOKUP_JUMPED... */
finish_open:
	error = complete_walk(nd);
	if (error) {
		path_put(&save_parent);
		return error;
	}
	audit_inode(name, nd->path.dentry, 0);
	error = -EISDIR;
	if ((open_flag & O_CREAT) && d_is_dir(nd->path.dentry))
		goto out;
	error = -ENOTDIR;
	if ((nd->flags & LOOKUP_DIRECTORY) && !d_can_lookup(nd->path.dentry))
		goto out;
	if (!S_ISREG(nd->inode->i_mode))
		will_truncate = false;

	if (will_truncate) {
		error = mnt_want_write(nd->path.mnt);
		if (error)
			goto out;
		got_write = true;
	}
finish_open_created:
	error = may_open(&nd->path, acc_mode, open_flag);
	if (error)
		goto out;
	file->f_path.mnt = nd->path.mnt;
	error = finish_open(file, nd->path.dentry, NULL, opened);
	if (error) {
		if (error == -EOPENSTALE)
			goto stale_open;
		goto out;
	}
opened:
	error = open_check_o_direct(file);
	if (error)
		goto exit_fput;
	error = ima_file_check(file, op->acc_mode);
	if (error)
		goto exit_fput;

	if (will_truncate) {
		error = handle_truncate(file);
		if (error)
			goto exit_fput;
	}
out:
	if (got_write)
		mnt_drop_write(nd->path.mnt);
	path_put(&save_parent);
	terminate_walk(nd);
	return error;

exit_dput:
	path_put_conditional(path, nd);
	goto out;
exit_fput:
	fput(file);
	goto out;

stale_open:
	/* If no saved parent or already retried then can't retry */
	if (!save_parent.dentry || retried)
		goto out;

	BUG_ON(save_parent.dentry != dir);
	path_put(&nd->path);
	nd->path = save_parent;
	nd->inode = dir->d_inode;
	save_parent.mnt = NULL;
	save_parent.dentry = NULL;
	if (got_write) {
		mnt_drop_write(nd->path.mnt);
		got_write = false;
	}
	retried = true;
	goto retry_lookup;
}

static int do_tmpfile(int dfd, struct filename *pathname,
		struct nameidata *nd, int flags,
		const struct open_flags *op,
		struct file *file, int *opened)
{
	static const struct qstr name = QSTR_INIT("/", 1);
	struct dentry *dentry, *child;
	struct inode *dir;
	int error;
	error = path_lookupat(dfd, pathname->name, flags | LOOKUP_DIRECTORY, nd,
			      &lookup_rights);
	if (unlikely(error))
		return error;
	error = mnt_want_write(nd->path.mnt);
	if (unlikely(error))
		goto out;
	/* we want directory to be writable */
	error = inode_permission(nd->inode, MAY_WRITE | MAY_EXEC);
	if (error)
		goto out2;
	dentry = nd->path.dentry;
	dir = dentry->d_inode;
	if (!dir->i_op->tmpfile) {
		error = -EOPNOTSUPP;
		goto out2;
	}
	child = d_alloc(dentry, &name);
	if (unlikely(!child)) {
		error = -ENOMEM;
		goto out2;
	}
	nd->flags &= ~LOOKUP_DIRECTORY;
	nd->flags |= op->intent;
	dput(nd->path.dentry);
	nd->path.dentry = child;
	error = dir->i_op->tmpfile(dir, nd->path.dentry, op->mode);
	if (error)
		goto out2;
	audit_inode(pathname, nd->path.dentry, 0);
	error = may_open(&nd->path, op->acc_mode, op->open_flag);
	if (error)
		goto out2;
	file->f_path.mnt = nd->path.mnt;
	error = finish_open(file, nd->path.dentry, NULL, opened);
	if (error)
		goto out2;
	error = open_check_o_direct(file);
	if (error) {
		fput(file);
	} else if (!(op->open_flag & O_EXCL)) {
		struct inode *inode = file_inode(file);
		spin_lock(&inode->i_lock);
		inode->i_state |= I_LINKABLE;
		spin_unlock(&inode->i_lock);
	}
out2:
	mnt_drop_write(nd->path.mnt);
out:
	path_put(&nd->path);
	return error;
}

static void openat_primary_rights(struct capsicum_rights *rights,
				  unsigned int flags)
{
	switch (flags & O_ACCMODE) {
	case O_RDONLY:
		cap_rights_set(rights, CAP_READ);
		break;
	case O_RDWR:
		cap_rights_set(rights, CAP_READ);
		/* FALLTHRU */
	case O_WRONLY:
		cap_rights_set(rights, CAP_WRITE);
		if (!(flags & (O_APPEND | O_TRUNC)))
			cap_rights_set(rights, CAP_SEEK);
		break;
	}
	if (flags & O_CREAT)
		cap_rights_set(rights, CAP_CREATE);
	if (flags & O_TRUNC)
		cap_rights_set(rights, CAP_FTRUNCATE);
	if (flags & (O_DSYNC|FASYNC))
		cap_rights_set(rights, CAP_FSYNC);
}

static struct file *path_openat(int dfd, struct filename *pathname,
		struct nameidata *nd, const struct open_flags *op, int flags)
{
	struct capsicum_rights rights;
	const struct capsicum_rights *dfd_rights;
	struct file *base = NULL;
	struct file *file;
	struct path path;
	int opened = 0;
	int error;

	cap_rights_init(&rights, CAP_LOOKUP);
	file = get_empty_filp();
	if (IS_ERR(file))
		return file;

	file->f_flags = op->open_flag;

	if (unlikely(file->f_flags & __O_TMPFILE)) {
		error = do_tmpfile(dfd, pathname, nd, flags, op, file, &opened);
		goto out;
	}

	openat_primary_rights(&rights, file->f_flags);
	error = path_init(dfd, pathname->name, &flags, nd, &base,
			  &dfd_rights, &rights);
	if (unlikely(error))
		goto out;

	current->total_link_count = 0;
	error = link_path_walk(pathname->name, nd, flags);
	if (unlikely(error))
		goto out;

	error = do_last(nd, &path, file, op, &opened, pathname);
	while (unlikely(error > 0)) { /* trailing symlink */
		struct path link = path;
		void *cookie;
		if (!(nd->flags & LOOKUP_FOLLOW)) {
			path_put_conditional(&path, nd);
			path_put(&nd->path);
			error = -ELOOP;
			break;
		}
		error = may_follow_link(&link, nd);
		if (unlikely(error))
			break;
		nd->flags |= LOOKUP_PARENT;
		nd->flags &= ~(LOOKUP_OPEN|LOOKUP_CREATE|LOOKUP_EXCL);
		error = follow_link(&link, nd, flags, &cookie);
		if (unlikely(error))
			break;
		error = do_last(nd, &path, file, op, &opened, pathname);
		put_link(nd, &link, cookie);
	}
	if (!error) {
		struct file *install_file;
		install_file = security_file_install(dfd_rights, file);
		if (IS_ERR(install_file)) {
			error = PTR_ERR(install_file);
			goto out;
		} else {
			file = install_file;
		}
	}
out:
	if (nd->root.mnt && !(nd->flags & LOOKUP_ROOT))
		path_put(&nd->root);
	if (base)
		fput(base);
	if (!(opened & FILE_OPENED)) {
		BUG_ON(!error);
		put_filp(file);
	}
	if (unlikely(error)) {
		if (error == -EOPENSTALE) {
			if (flags & LOOKUP_RCU)
				error = -ECHILD;
			else
				error = -ESTALE;
		}
		file = ERR_PTR(error);
	}
	return file;
}

struct file *do_filp_open(int dfd, struct filename *pathname,
		const struct open_flags *op)
{
	struct nameidata nd;
	int flags = op->lookup_flags;
	struct file *filp;

	filp = path_openat(dfd, pathname, &nd, op, flags | LOOKUP_RCU);
	if (unlikely(filp == ERR_PTR(-ECHILD)))
		filp = path_openat(dfd, pathname, &nd, op, flags);
	if (unlikely(filp == ERR_PTR(-ESTALE)))
		filp = path_openat(dfd, pathname, &nd, op, flags | LOOKUP_REVAL);
	return filp;
}

struct file *do_file_open_root(struct dentry *dentry, struct vfsmount *mnt,
		const char *name, const struct open_flags *op)
{
	struct nameidata nd;
	struct file *file;
	struct filename filename = { .name = name };
	int flags = op->lookup_flags | LOOKUP_ROOT;

	nd.root.mnt = mnt;
	nd.root.dentry = dentry;

	if (d_is_symlink(dentry) && op->intent & LOOKUP_OPEN)
		return ERR_PTR(-ELOOP);

	file = path_openat(-1, &filename, &nd, op, flags | LOOKUP_RCU);
	if (unlikely(file == ERR_PTR(-ECHILD)))
		file = path_openat(-1, &filename, &nd, op, flags);
	if (unlikely(file == ERR_PTR(-ESTALE)))
		file = path_openat(-1, &filename, &nd, op, flags | LOOKUP_REVAL);
	return file;
}

static struct dentry *
kern_path_create_rights(int dfd,
			const char *pathname,
			struct path *path,
			unsigned int lookup_flags,
			const struct capsicum_rights *rights)
{
	struct dentry *dentry = ERR_PTR(-EEXIST);
	struct nameidata nd;
	int err2;
	int error;
	bool is_dir = (lookup_flags & LOOKUP_DIRECTORY);

	/*
	 * Note that only LOOKUP_REVAL and LOOKUP_DIRECTORY matter here. Any
	 * other flags passed in are ignored!
	 */
	lookup_flags &= LOOKUP_REVAL;

	error = do_path_lookup(dfd, pathname, LOOKUP_PARENT|lookup_flags, &nd,
			       rights);
	if (error)
		return ERR_PTR(error);

	/*
	 * Yucky last component or no last component at all?
	 * (foo/., foo/.., /////)
	 */
	if (nd.last_type != LAST_NORM)
		goto out;
	nd.flags &= ~LOOKUP_PARENT;
	nd.flags |= LOOKUP_CREATE | LOOKUP_EXCL;

	/* don't fail immediately if it's r/o, at least try to report other errors */
	err2 = mnt_want_write(nd.path.mnt);
	/*
	 * Do the final lookup.
	 */
	mutex_lock_nested(&nd.path.dentry->d_inode->i_mutex, I_MUTEX_PARENT);
	dentry = lookup_hash(&nd);
	if (IS_ERR(dentry))
		goto unlock;

	error = -EEXIST;
	if (d_is_positive(dentry))
		goto fail;

	/*
	 * Special case - lookup gave negative, but... we had foo/bar/
	 * From the vfs_mknod() POV we just have a negative dentry -
	 * all is fine. Let's be bastards - you had / on the end, you've
	 * been asking for (non-existent) directory. -ENOENT for you.
	 */
	if (unlikely(!is_dir && nd.last.name[nd.last.len])) {
		error = -ENOENT;
		goto fail;
	}
	if (unlikely(err2)) {
		error = err2;
		goto fail;
	}
	*path = nd.path;
	return dentry;
fail:
	dput(dentry);
	dentry = ERR_PTR(error);
unlock:
	mutex_unlock(&nd.path.dentry->d_inode->i_mutex);
	if (!err2)
		mnt_drop_write(nd.path.mnt);
out:
	path_put(&nd.path);
	return dentry;
}

struct dentry *kern_path_create(int dfd, const char *pathname,
				struct path *path, unsigned int lookup_flags)
{
	return kern_path_create_rights(dfd, pathname, path, lookup_flags,
				       &lookup_rights);
}
EXPORT_SYMBOL(kern_path_create);

void done_path_create(struct path *path, struct dentry *dentry)
{
	dput(dentry);
	mutex_unlock(&path->dentry->d_inode->i_mutex);
	mnt_drop_write(path->mnt);
	path_put(path);
}
EXPORT_SYMBOL(done_path_create);

static struct dentry *
user_path_create_rights(int dfd,
			const char __user *pathname,
			struct path *path,
			unsigned int lookup_flags,
			const struct capsicum_rights *rights)
{
	struct filename *tmp = getname(pathname);
	struct dentry *res;
	if (IS_ERR(tmp))
		return ERR_CAST(tmp);
	res = kern_path_create_rights(dfd, tmp->name, path, lookup_flags,
				      rights);
	putname(tmp);
	return res;
}

struct dentry *user_path_create(int dfd, const char __user *pathname,
				struct path *path, unsigned int lookup_flags)
{
	return user_path_create_rights(dfd, pathname, path, lookup_flags,
				       &lookup_rights);
}
EXPORT_SYMBOL(user_path_create);

int vfs_mknod(struct inode *dir, struct dentry *dentry, umode_t mode, dev_t dev)
{
	int error = may_create(dir, dentry);

	if (error)
		return error;

	if ((S_ISCHR(mode) || S_ISBLK(mode)) && !capable(CAP_MKNOD))
		return -EPERM;

	if (!dir->i_op->mknod)
		return -EPERM;

	error = devcgroup_inode_mknod(mode, dev);
	if (error)
		return error;

	error = security_inode_mknod(dir, dentry, mode, dev);
	if (error)
		return error;

	error = dir->i_op->mknod(dir, dentry, mode, dev);
	if (!error)
		fsnotify_create(dir, dentry);
	return error;
}
EXPORT_SYMBOL(vfs_mknod);

static int may_mknod(umode_t mode)
{
	switch (mode & S_IFMT) {
	case S_IFREG:
	case S_IFCHR:
	case S_IFBLK:
	case S_IFIFO:
	case S_IFSOCK:
	case 0: /* zero mode translates to S_IFREG */
		return 0;
	case S_IFDIR:
		return -EPERM;
	default:
		return -EINVAL;
	}
}

SYSCALL_DEFINE4(mknodat, int, dfd, const char __user *, filename, umode_t, mode,
		unsigned, dev)
{
	struct capsicum_rights rights;
	struct dentry *dentry;
	struct path path;
	int error;
	unsigned int lookup_flags = 0;

	cap_rights_init(&rights, CAP_LOOKUP);
	error = may_mknod(mode);
	if (error)
		return error;

	switch (mode & S_IFMT) {
	case S_IFCHR: case S_IFBLK:
		cap_rights_set(&rights, CAP_MKNODAT);
		break;
	case S_IFIFO:
		cap_rights_set(&rights, CAP_MKFIFOAT);
		break;
	}
retry:
	dentry = user_path_create_rights(dfd, filename, &path, lookup_flags,
					 &rights);
	if (IS_ERR(dentry))
		return PTR_ERR(dentry);

	if (!IS_POSIXACL(path.dentry->d_inode))
		mode &= ~current_umask();
	error = security_path_mknod(&path, dentry, mode, dev);
	if (error)
		goto out;
	switch (mode & S_IFMT) {
		case 0: case S_IFREG:
			error = vfs_create(path.dentry->d_inode,dentry,mode,true);
			break;
		case S_IFCHR: case S_IFBLK:
			error = vfs_mknod(path.dentry->d_inode,dentry,mode,
					new_decode_dev(dev));
			break;
		case S_IFIFO: case S_IFSOCK:
			error = vfs_mknod(path.dentry->d_inode,dentry,mode,0);
			break;
	}
out:
	done_path_create(&path, dentry);
	if (retry_estale(error, lookup_flags)) {
		lookup_flags |= LOOKUP_REVAL;
		goto retry;
	}
	return error;
}

SYSCALL_DEFINE3(mknod, const char __user *, filename, umode_t, mode, unsigned, dev)
{
	return sys_mknodat(AT_FDCWD, filename, mode, dev);
}

int vfs_mkdir(struct inode *dir, struct dentry *dentry, umode_t mode)
{
	int error = may_create(dir, dentry);
	unsigned max_links = dir->i_sb->s_max_links;

	if (error)
		return error;

	if (!dir->i_op->mkdir)
		return -EPERM;

	mode &= (S_IRWXUGO|S_ISVTX);
	error = security_inode_mkdir(dir, dentry, mode);
	if (error)
		return error;

	if (max_links && dir->i_nlink >= max_links)
		return -EMLINK;

	error = dir->i_op->mkdir(dir, dentry, mode);
	if (!error)
		fsnotify_mkdir(dir, dentry);
	return error;
}
EXPORT_SYMBOL(vfs_mkdir);

SYSCALL_DEFINE3(mkdirat, int, dfd, const char __user *, pathname, umode_t, mode)
{
	struct dentry *dentry;
	struct path path;
	int error;
	unsigned int lookup_flags = LOOKUP_DIRECTORY;
	struct capsicum_rights rights;
	cap_rights_init(&rights, CAP_LOOKUP, CAP_MKDIRAT);

retry:
	dentry = user_path_create_rights(dfd, pathname, &path, lookup_flags,
					 &rights);
	if (IS_ERR(dentry))
		return PTR_ERR(dentry);

	if (!IS_POSIXACL(path.dentry->d_inode))
		mode &= ~current_umask();
	error = security_path_mkdir(&path, dentry, mode);
	if (!error)
		error = vfs_mkdir(path.dentry->d_inode, dentry, mode);
	done_path_create(&path, dentry);
	if (retry_estale(error, lookup_flags)) {
		lookup_flags |= LOOKUP_REVAL;
		goto retry;
	}
	return error;
}

SYSCALL_DEFINE2(mkdir, const char __user *, pathname, umode_t, mode)
{
	return sys_mkdirat(AT_FDCWD, pathname, mode);
}

/*
 * The dentry_unhash() helper will try to drop the dentry early: we
 * should have a usage count of 1 if we're the only user of this
 * dentry, and if that is true (possibly after pruning the dcache),
 * then we drop the dentry now.
 *
 * A low-level filesystem can, if it choses, legally
 * do a
 *
 *	if (!d_unhashed(dentry))
 *		return -EBUSY;
 *
 * if it cannot handle the case of removing a directory
 * that is still in use by something else..
 */
void dentry_unhash(struct dentry *dentry)
{
	shrink_dcache_parent(dentry);
	spin_lock(&dentry->d_lock);
	if (dentry->d_lockref.count == 1)
		__d_drop(dentry);
	spin_unlock(&dentry->d_lock);
}
EXPORT_SYMBOL(dentry_unhash);

int vfs_rmdir(struct inode *dir, struct dentry *dentry)
{
	int error = may_delete(dir, dentry, 1);

	if (error)
		return error;

	if (!dir->i_op->rmdir)
		return -EPERM;

	dget(dentry);
	mutex_lock(&dentry->d_inode->i_mutex);

	error = -EBUSY;
	if (d_mountpoint(dentry))
		goto out;

	error = security_inode_rmdir(dir, dentry);
	if (error)
		goto out;

	shrink_dcache_parent(dentry);
	error = dir->i_op->rmdir(dir, dentry);
	if (error)
		goto out;

	dentry->d_inode->i_flags |= S_DEAD;
	dont_mount(dentry);

out:
	mutex_unlock(&dentry->d_inode->i_mutex);
	dput(dentry);
	if (!error)
		d_delete(dentry);
	return error;
}
EXPORT_SYMBOL(vfs_rmdir);

static long do_rmdir(int dfd, const char __user *pathname)
{
	int error = 0;
	struct filename *name;
	struct dentry *dentry;
	struct nameidata nd;
	struct capsicum_rights rights;
	unsigned int lookup_flags = 0;
	cap_rights_init(&rights, CAP_UNLINKAT);
retry:
	name = user_path_parent(dfd, pathname, &nd, lookup_flags, &rights);
	if (IS_ERR(name))
		return PTR_ERR(name);

	switch(nd.last_type) {
	case LAST_DOTDOT:
		error = -ENOTEMPTY;
		goto exit1;
	case LAST_DOT:
		error = -EINVAL;
		goto exit1;
	case LAST_ROOT:
		error = -EBUSY;
		goto exit1;
	}

	nd.flags &= ~LOOKUP_PARENT;
	error = mnt_want_write(nd.path.mnt);
	if (error)
		goto exit1;

	mutex_lock_nested(&nd.path.dentry->d_inode->i_mutex, I_MUTEX_PARENT);
	dentry = lookup_hash(&nd);
	error = PTR_ERR(dentry);
	if (IS_ERR(dentry))
		goto exit2;
	if (!dentry->d_inode) {
		error = -ENOENT;
		goto exit3;
	}
	error = security_path_rmdir(&nd.path, dentry);
	if (error)
		goto exit3;
	error = vfs_rmdir(nd.path.dentry->d_inode, dentry);
exit3:
	dput(dentry);
exit2:
	mutex_unlock(&nd.path.dentry->d_inode->i_mutex);
	mnt_drop_write(nd.path.mnt);
exit1:
	path_put(&nd.path);
	putname(name);
	if (retry_estale(error, lookup_flags)) {
		lookup_flags |= LOOKUP_REVAL;
		goto retry;
	}
	return error;
}

SYSCALL_DEFINE1(rmdir, const char __user *, pathname)
{
	return do_rmdir(AT_FDCWD, pathname);
}

/**
 * vfs_unlink - unlink a filesystem object
 * @dir:	parent directory
 * @dentry:	victim
 * @delegated_inode: returns victim inode, if the inode is delegated.
 *
 * The caller must hold dir->i_mutex.
 *
 * If vfs_unlink discovers a delegation, it will return -EWOULDBLOCK and
 * return a reference to the inode in delegated_inode.  The caller
 * should then break the delegation on that inode and retry.  Because
 * breaking a delegation may take a long time, the caller should drop
 * dir->i_mutex before doing so.
 *
 * Alternatively, a caller may pass NULL for delegated_inode.  This may
 * be appropriate for callers that expect the underlying filesystem not
 * to be NFS exported.
 */
int vfs_unlink(struct inode *dir, struct dentry *dentry, struct inode **delegated_inode)
{
	struct inode *target = dentry->d_inode;
	int error = may_delete(dir, dentry, 0);

	if (error)
		return error;

	if (!dir->i_op->unlink)
		return -EPERM;

	mutex_lock(&target->i_mutex);
	if (d_mountpoint(dentry))
		error = -EBUSY;
	else {
		error = security_inode_unlink(dir, dentry);
		if (!error) {
			error = try_break_deleg(target, delegated_inode);
			if (error)
				goto out;
			error = dir->i_op->unlink(dir, dentry);
			if (!error)
				dont_mount(dentry);
		}
	}
out:
	mutex_unlock(&target->i_mutex);

	/* We don't d_delete() NFS sillyrenamed files--they still exist. */
	if (!error && !(dentry->d_flags & DCACHE_NFSFS_RENAMED)) {
		fsnotify_link_count(target);
		d_delete(dentry);
	}

	return error;
}
EXPORT_SYMBOL(vfs_unlink);

/*
 * Make sure that the actual truncation of the file will occur outside its
 * directory's i_mutex.  Truncate can take a long time if there is a lot of
 * writeout happening, and we don't want to prevent access to the directory
 * while waiting on the I/O.
 */
static long do_unlinkat(int dfd, const char __user *pathname)
{
	int error;
	struct filename *name;
	struct dentry *dentry;
	struct nameidata nd;
	struct inode *inode = NULL;
	struct inode *delegated_inode = NULL;
	unsigned int lookup_flags = 0;
	struct capsicum_rights rights;
	cap_rights_init(&rights, CAP_UNLINKAT);
retry:
	name = user_path_parent(dfd, pathname, &nd, lookup_flags, &rights);
	if (IS_ERR(name))
		return PTR_ERR(name);

	error = -EISDIR;
	if (nd.last_type != LAST_NORM)
		goto exit1;

	nd.flags &= ~LOOKUP_PARENT;
	error = mnt_want_write(nd.path.mnt);
	if (error)
		goto exit1;
retry_deleg:
	mutex_lock_nested(&nd.path.dentry->d_inode->i_mutex, I_MUTEX_PARENT);
	dentry = lookup_hash(&nd);
	error = PTR_ERR(dentry);
	if (!IS_ERR(dentry)) {
		/* Why not before? Because we want correct error value */
		if (nd.last.name[nd.last.len])
			goto slashes;
		inode = dentry->d_inode;
		if (d_is_negative(dentry))
			goto slashes;
		ihold(inode);
		error = security_path_unlink(&nd.path, dentry);
		if (error)
			goto exit2;
		error = vfs_unlink(nd.path.dentry->d_inode, dentry, &delegated_inode);
exit2:
		dput(dentry);
	}
	mutex_unlock(&nd.path.dentry->d_inode->i_mutex);
	if (inode)
		iput(inode);	/* truncate the inode here */
	inode = NULL;
	if (delegated_inode) {
		error = break_deleg_wait(&delegated_inode);
		if (!error)
			goto retry_deleg;
	}
	mnt_drop_write(nd.path.mnt);
exit1:
	path_put(&nd.path);
	putname(name);
	if (retry_estale(error, lookup_flags)) {
		lookup_flags |= LOOKUP_REVAL;
		inode = NULL;
		goto retry;
	}
	return error;

slashes:
	if (d_is_negative(dentry))
		error = -ENOENT;
	else if (d_is_dir(dentry))
		error = -EISDIR;
	else
		error = -ENOTDIR;
	goto exit2;
}

SYSCALL_DEFINE3(unlinkat, int, dfd, const char __user *, pathname, int, flag)
{
	if ((flag & ~AT_REMOVEDIR) != 0)
		return -EINVAL;

	if (flag & AT_REMOVEDIR)
		return do_rmdir(dfd, pathname);

	return do_unlinkat(dfd, pathname);
}

SYSCALL_DEFINE1(unlink, const char __user *, pathname)
{
	return do_unlinkat(AT_FDCWD, pathname);
}

int vfs_symlink(struct inode *dir, struct dentry *dentry, const char *oldname)
{
	int error = may_create(dir, dentry);

	if (error)
		return error;

	if (!dir->i_op->symlink)
		return -EPERM;

	error = security_inode_symlink(dir, dentry, oldname);
	if (error)
		return error;

	error = dir->i_op->symlink(dir, dentry, oldname);
	if (!error)
		fsnotify_create(dir, dentry);
	return error;
}
EXPORT_SYMBOL(vfs_symlink);

SYSCALL_DEFINE3(symlinkat, const char __user *, oldname,
		int, newdfd, const char __user *, newname)
{
	int error;
	struct filename *from;
	struct dentry *dentry;
	struct path path;
	unsigned int lookup_flags = 0;
	struct capsicum_rights rights;

	from = getname(oldname);
	if (IS_ERR(from))
		return PTR_ERR(from);
	cap_rights_init(&rights, CAP_SYMLINKAT);
retry:
	dentry = user_path_create_rights(newdfd, newname, &path, lookup_flags,
					 &rights);
	error = PTR_ERR(dentry);
	if (IS_ERR(dentry))
		goto out_putname;

	error = security_path_symlink(&path, dentry, from->name);
	if (!error)
		error = vfs_symlink(path.dentry->d_inode, dentry, from->name);
	done_path_create(&path, dentry);
	if (retry_estale(error, lookup_flags)) {
		lookup_flags |= LOOKUP_REVAL;
		goto retry;
	}
out_putname:
	putname(from);
	return error;
}

SYSCALL_DEFINE2(symlink, const char __user *, oldname, const char __user *, newname)
{
	return sys_symlinkat(oldname, AT_FDCWD, newname);
}

/**
 * vfs_link - create a new link
 * @old_dentry:	object to be linked
 * @dir:	new parent
 * @new_dentry:	where to create the new link
 * @delegated_inode: returns inode needing a delegation break
 *
 * The caller must hold dir->i_mutex
 *
 * If vfs_link discovers a delegation on the to-be-linked file in need
 * of breaking, it will return -EWOULDBLOCK and return a reference to the
 * inode in delegated_inode.  The caller should then break the delegation
 * and retry.  Because breaking a delegation may take a long time, the
 * caller should drop the i_mutex before doing so.
 *
 * Alternatively, a caller may pass NULL for delegated_inode.  This may
 * be appropriate for callers that expect the underlying filesystem not
 * to be NFS exported.
 */
int vfs_link(struct dentry *old_dentry, struct inode *dir, struct dentry *new_dentry, struct inode **delegated_inode)
{
	struct inode *inode = old_dentry->d_inode;
	unsigned max_links = dir->i_sb->s_max_links;
	int error;

	if (!inode)
		return -ENOENT;

	error = may_create(dir, new_dentry);
	if (error)
		return error;

	if (dir->i_sb != inode->i_sb)
		return -EXDEV;

	/*
	 * A link to an append-only or immutable file cannot be created.
	 */
	if (IS_APPEND(inode) || IS_IMMUTABLE(inode))
		return -EPERM;
	if (!dir->i_op->link)
		return -EPERM;
	if (S_ISDIR(inode->i_mode))
		return -EPERM;

	error = security_inode_link(old_dentry, dir, new_dentry);
	if (error)
		return error;

	mutex_lock(&inode->i_mutex);
	/* Make sure we don't allow creating hardlink to an unlinked file */
	if (inode->i_nlink == 0 && !(inode->i_state & I_LINKABLE))
		error =  -ENOENT;
	else if (max_links && inode->i_nlink >= max_links)
		error = -EMLINK;
	else {
		error = try_break_deleg(inode, delegated_inode);
		if (!error)
			error = dir->i_op->link(old_dentry, dir, new_dentry);
	}

	if (!error && (inode->i_state & I_LINKABLE)) {
		spin_lock(&inode->i_lock);
		inode->i_state &= ~I_LINKABLE;
		spin_unlock(&inode->i_lock);
	}
	mutex_unlock(&inode->i_mutex);
	if (!error)
		fsnotify_link(dir, inode, new_dentry);
	return error;
}
EXPORT_SYMBOL(vfs_link);

/*
 * Hardlinks are often used in delicate situations.  We avoid
 * security-related surprises by not following symlinks on the
 * newname.  --KAB
 *
 * We don't follow them on the oldname either to be compatible
 * with linux 2.0, and to avoid hard-linking to directories
 * and other special files.  --ADM
 */
SYSCALL_DEFINE5(linkat, int, olddfd, const char __user *, oldname,
		int, newdfd, const char __user *, newname, int, flags)
{
	struct dentry *new_dentry;
	struct path old_path, new_path;
	struct inode *delegated_inode = NULL;
	struct capsicum_rights rights;
	int how = 0;
	int error;

	if ((flags & ~(AT_SYMLINK_FOLLOW | AT_EMPTY_PATH)) != 0)
		return -EINVAL;
	/*
	 * To use null names we require CAP_DAC_READ_SEARCH
	 * This ensures that not everyone will be able to create
	 * handlink using the passed filedescriptor.
	 */
	if (flags & AT_EMPTY_PATH) {
		if (!capable(CAP_DAC_READ_SEARCH))
			return -ENOENT;
		how = LOOKUP_EMPTY;
	}

	if (flags & AT_SYMLINK_FOLLOW)
		how |= LOOKUP_FOLLOW;
	cap_rights_init(&rights, CAP_LINKAT);
retry:
	error = user_path_at(olddfd, oldname, how, &old_path);
	if (error)
		return error;

	new_dentry = user_path_create_rights(newdfd, newname, &new_path,
					     (how & LOOKUP_REVAL), &rights);
	error = PTR_ERR(new_dentry);
	if (IS_ERR(new_dentry))
		goto out;

	error = -EXDEV;
	if (old_path.mnt != new_path.mnt)
		goto out_dput;
	error = may_linkat(&old_path);
	if (unlikely(error))
		goto out_dput;
	error = security_path_link(old_path.dentry, &new_path, new_dentry);
	if (error)
		goto out_dput;
	error = vfs_link(old_path.dentry, new_path.dentry->d_inode, new_dentry, &delegated_inode);
out_dput:
	done_path_create(&new_path, new_dentry);
	if (delegated_inode) {
		error = break_deleg_wait(&delegated_inode);
		if (!error) {
			path_put(&old_path);
			goto retry;
		}
	}
	if (retry_estale(error, how)) {
		path_put(&old_path);
		how |= LOOKUP_REVAL;
		goto retry;
	}
out:
	path_put(&old_path);

	return error;
}

SYSCALL_DEFINE2(link, const char __user *, oldname, const char __user *, newname)
{
	return sys_linkat(AT_FDCWD, oldname, AT_FDCWD, newname, 0);
}

/**
 * vfs_rename - rename a filesystem object
 * @old_dir:	parent of source
 * @old_dentry:	source
 * @new_dir:	parent of destination
 * @new_dentry:	destination
 * @delegated_inode: returns an inode needing a delegation break
 * @flags:	rename flags
 *
 * The caller must hold multiple mutexes--see lock_rename()).
 *
 * If vfs_rename discovers a delegation in need of breaking at either
 * the source or destination, it will return -EWOULDBLOCK and return a
 * reference to the inode in delegated_inode.  The caller should then
 * break the delegation and retry.  Because breaking a delegation may
 * take a long time, the caller should drop all locks before doing
 * so.
 *
 * Alternatively, a caller may pass NULL for delegated_inode.  This may
 * be appropriate for callers that expect the underlying filesystem not
 * to be NFS exported.
 *
 * The worst of all namespace operations - renaming directory. "Perverted"
 * doesn't even start to describe it. Somebody in UCB had a heck of a trip...
 * Problems:
 *	a) we can get into loop creation. Check is done in is_subdir().
 *	b) race potential - two innocent renames can create a loop together.
 *	   That's where 4.4 screws up. Current fix: serialization on
 *	   sb->s_vfs_rename_mutex. We might be more accurate, but that's another
 *	   story.
 *	c) we have to lock _four_ objects - parents and victim (if it exists),
 *	   and source (if it is not a directory).
 *	   And that - after we got ->i_mutex on parents (until then we don't know
 *	   whether the target exists).  Solution: try to be smart with locking
 *	   order for inodes.  We rely on the fact that tree topology may change
 *	   only under ->s_vfs_rename_mutex _and_ that parent of the object we
 *	   move will be locked.  Thus we can rank directories by the tree
 *	   (ancestors first) and rank all non-directories after them.
 *	   That works since everybody except rename does "lock parent, lookup,
 *	   lock child" and rename is under ->s_vfs_rename_mutex.
 *	   HOWEVER, it relies on the assumption that any object with ->lookup()
 *	   has no more than 1 dentry.  If "hybrid" objects will ever appear,
 *	   we'd better make sure that there's no link(2) for them.
 *	d) conversion from fhandle to dentry may come in the wrong moment - when
 *	   we are removing the target. Solution: we will have to grab ->i_mutex
 *	   in the fhandle_to_dentry code. [FIXME - current nfsfh.c relies on
 *	   ->i_mutex on parents, which works but leads to some truly excessive
 *	   locking].
 */
int vfs_rename(struct inode *old_dir, struct dentry *old_dentry,
	       struct inode *new_dir, struct dentry *new_dentry,
	       struct inode **delegated_inode, unsigned int flags)
{
	int error;
	bool is_dir = d_is_dir(old_dentry);
	const unsigned char *old_name;
	struct inode *source = old_dentry->d_inode;
	struct inode *target = new_dentry->d_inode;
	bool new_is_dir = false;
	unsigned max_links = new_dir->i_sb->s_max_links;

	if (source == target)
		return 0;

	error = may_delete(old_dir, old_dentry, is_dir);
	if (error)
		return error;

	if (!target) {
		error = may_create(new_dir, new_dentry);
	} else {
		new_is_dir = d_is_dir(new_dentry);

		if (!(flags & RENAME_EXCHANGE))
			error = may_delete(new_dir, new_dentry, is_dir);
		else
			error = may_delete(new_dir, new_dentry, new_is_dir);
	}
	if (error)
		return error;

	if (!old_dir->i_op->rename)
		return -EPERM;

	if (flags && !old_dir->i_op->rename2)
		return -EINVAL;

	/*
	 * If we are going to change the parent - check write permissions,
	 * we'll need to flip '..'.
	 */
	if (new_dir != old_dir) {
		if (is_dir) {
			error = inode_permission(source, MAY_WRITE);
			if (error)
				return error;
		}
		if ((flags & RENAME_EXCHANGE) && new_is_dir) {
			error = inode_permission(target, MAY_WRITE);
			if (error)
				return error;
		}
	}

	error = security_inode_rename(old_dir, old_dentry, new_dir, new_dentry,
				      flags);
	if (error)
		return error;

	old_name = fsnotify_oldname_init(old_dentry->d_name.name);
	dget(new_dentry);
	if (!is_dir || (flags & RENAME_EXCHANGE))
		lock_two_nondirectories(source, target);
	else if (target)
		mutex_lock(&target->i_mutex);

	error = -EBUSY;
	if (d_mountpoint(old_dentry) || d_mountpoint(new_dentry))
		goto out;

	if (max_links && new_dir != old_dir) {
		error = -EMLINK;
		if (is_dir && !new_is_dir && new_dir->i_nlink >= max_links)
			goto out;
		if ((flags & RENAME_EXCHANGE) && !is_dir && new_is_dir &&
		    old_dir->i_nlink >= max_links)
			goto out;
	}
	if (is_dir && !(flags & RENAME_EXCHANGE) && target)
		shrink_dcache_parent(new_dentry);
	if (!is_dir) {
		error = try_break_deleg(source, delegated_inode);
		if (error)
			goto out;
	}
	if (target && !new_is_dir) {
		error = try_break_deleg(target, delegated_inode);
		if (error)
			goto out;
	}
	if (!flags) {
		error = old_dir->i_op->rename(old_dir, old_dentry,
					      new_dir, new_dentry);
	} else {
		error = old_dir->i_op->rename2(old_dir, old_dentry,
					       new_dir, new_dentry, flags);
	}
	if (error)
		goto out;

	if (!(flags & RENAME_EXCHANGE) && target) {
		if (is_dir)
			target->i_flags |= S_DEAD;
		dont_mount(new_dentry);
	}
	if (!(old_dir->i_sb->s_type->fs_flags & FS_RENAME_DOES_D_MOVE)) {
		if (!(flags & RENAME_EXCHANGE))
			d_move(old_dentry, new_dentry);
		else
			d_exchange(old_dentry, new_dentry);
	}
out:
	if (!is_dir || (flags & RENAME_EXCHANGE))
		unlock_two_nondirectories(source, target);
	else if (target)
		mutex_unlock(&target->i_mutex);
	dput(new_dentry);
	if (!error) {
		fsnotify_move(old_dir, new_dir, old_name, is_dir,
			      !(flags & RENAME_EXCHANGE) ? target : NULL, old_dentry);
		if (flags & RENAME_EXCHANGE) {
			fsnotify_move(new_dir, old_dir, old_dentry->d_name.name,
				      new_is_dir, NULL, new_dentry);
		}
	}
	fsnotify_oldname_free(old_name);

	return error;
}
EXPORT_SYMBOL(vfs_rename);

SYSCALL_DEFINE5(renameat2, int, olddfd, const char __user *, oldname,
		int, newdfd, const char __user *, newname, unsigned int, flags)
{
	struct dentry *old_dir, *new_dir;
	struct dentry *old_dentry, *new_dentry;
	struct dentry *trap;
	struct nameidata oldnd, newnd;
	struct inode *delegated_inode = NULL;
	struct filename *from;
	struct filename *to;
	struct capsicum_rights old_rights;
	struct capsicum_rights new_rights;
	unsigned int lookup_flags = 0;
	bool should_retry = false;
	int error;
<<<<<<< HEAD
	cap_rights_init(&old_rights, CAP_RENAMEAT);
	cap_rights_init(&new_rights, CAP_LINKAT);
=======

	if (flags & ~(RENAME_NOREPLACE | RENAME_EXCHANGE))
		return -EINVAL;

	if ((flags & RENAME_NOREPLACE) && (flags & RENAME_EXCHANGE))
		return -EINVAL;

>>>>>>> 1860e379
retry:
	from = user_path_parent(olddfd, oldname, &oldnd, lookup_flags,
				&old_rights);
	if (IS_ERR(from)) {
		error = PTR_ERR(from);
		goto exit;
	}

	to = user_path_parent(newdfd, newname, &newnd, lookup_flags,
			      &new_rights);
	if (IS_ERR(to)) {
		error = PTR_ERR(to);
		goto exit1;
	}

	error = -EXDEV;
	if (oldnd.path.mnt != newnd.path.mnt)
		goto exit2;

	old_dir = oldnd.path.dentry;
	error = -EBUSY;
	if (oldnd.last_type != LAST_NORM)
		goto exit2;

	new_dir = newnd.path.dentry;
	if (flags & RENAME_NOREPLACE)
		error = -EEXIST;
	if (newnd.last_type != LAST_NORM)
		goto exit2;

	error = mnt_want_write(oldnd.path.mnt);
	if (error)
		goto exit2;

	oldnd.flags &= ~LOOKUP_PARENT;
	newnd.flags &= ~LOOKUP_PARENT;
	if (!(flags & RENAME_EXCHANGE))
		newnd.flags |= LOOKUP_RENAME_TARGET;

retry_deleg:
	trap = lock_rename(new_dir, old_dir);

	old_dentry = lookup_hash(&oldnd);
	error = PTR_ERR(old_dentry);
	if (IS_ERR(old_dentry))
		goto exit3;
	/* source must exist */
	error = -ENOENT;
	if (d_is_negative(old_dentry))
		goto exit4;
	new_dentry = lookup_hash(&newnd);
	error = PTR_ERR(new_dentry);
	if (IS_ERR(new_dentry))
		goto exit4;
	error = -EEXIST;
	if ((flags & RENAME_NOREPLACE) && d_is_positive(new_dentry))
		goto exit5;
	if (flags & RENAME_EXCHANGE) {
		error = -ENOENT;
		if (d_is_negative(new_dentry))
			goto exit5;

		if (!d_is_dir(new_dentry)) {
			error = -ENOTDIR;
			if (newnd.last.name[newnd.last.len])
				goto exit5;
		}
	}
	/* unless the source is a directory trailing slashes give -ENOTDIR */
	if (!d_is_dir(old_dentry)) {
		error = -ENOTDIR;
		if (oldnd.last.name[oldnd.last.len])
			goto exit5;
		if (!(flags & RENAME_EXCHANGE) && newnd.last.name[newnd.last.len])
			goto exit5;
	}
	/* source should not be ancestor of target */
	error = -EINVAL;
	if (old_dentry == trap)
		goto exit5;
	/* target should not be an ancestor of source */
	if (!(flags & RENAME_EXCHANGE))
		error = -ENOTEMPTY;
	if (new_dentry == trap)
		goto exit5;

	error = security_path_rename(&oldnd.path, old_dentry,
				     &newnd.path, new_dentry, flags);
	if (error)
		goto exit5;
	error = vfs_rename(old_dir->d_inode, old_dentry,
			   new_dir->d_inode, new_dentry,
			   &delegated_inode, flags);
exit5:
	dput(new_dentry);
exit4:
	dput(old_dentry);
exit3:
	unlock_rename(new_dir, old_dir);
	if (delegated_inode) {
		error = break_deleg_wait(&delegated_inode);
		if (!error)
			goto retry_deleg;
	}
	mnt_drop_write(oldnd.path.mnt);
exit2:
	if (retry_estale(error, lookup_flags))
		should_retry = true;
	path_put(&newnd.path);
	putname(to);
exit1:
	path_put(&oldnd.path);
	putname(from);
	if (should_retry) {
		should_retry = false;
		lookup_flags |= LOOKUP_REVAL;
		goto retry;
	}
exit:
	return error;
}

SYSCALL_DEFINE4(renameat, int, olddfd, const char __user *, oldname,
		int, newdfd, const char __user *, newname)
{
	return sys_renameat2(olddfd, oldname, newdfd, newname, 0);
}

SYSCALL_DEFINE2(rename, const char __user *, oldname, const char __user *, newname)
{
	return sys_renameat2(AT_FDCWD, oldname, AT_FDCWD, newname, 0);
}

int readlink_copy(char __user *buffer, int buflen, const char *link)
{
	int len = PTR_ERR(link);
	if (IS_ERR(link))
		goto out;

	len = strlen(link);
	if (len > (unsigned) buflen)
		len = buflen;
	if (copy_to_user(buffer, link, len))
		len = -EFAULT;
out:
	return len;
}
EXPORT_SYMBOL(readlink_copy);

/*
 * A helper for ->readlink().  This should be used *ONLY* for symlinks that
 * have ->follow_link() touching nd only in nd_set_link().  Using (or not
 * using) it for any given inode is up to filesystem.
 */
int generic_readlink(struct dentry *dentry, char __user *buffer, int buflen)
{
	struct nameidata nd;
	void *cookie;
	int res;

	nd.depth = 0;
	cookie = dentry->d_inode->i_op->follow_link(dentry, &nd);
	if (IS_ERR(cookie))
		return PTR_ERR(cookie);

	res = readlink_copy(buffer, buflen, nd_get_link(&nd));
	if (dentry->d_inode->i_op->put_link)
		dentry->d_inode->i_op->put_link(dentry, &nd, cookie);
	return res;
}
EXPORT_SYMBOL(generic_readlink);

/* get the link contents into pagecache */
static char *page_getlink(struct dentry * dentry, struct page **ppage)
{
	char *kaddr;
	struct page *page;
	struct address_space *mapping = dentry->d_inode->i_mapping;
	page = read_mapping_page(mapping, 0, NULL);
	if (IS_ERR(page))
		return (char*)page;
	*ppage = page;
	kaddr = kmap(page);
	nd_terminate_link(kaddr, dentry->d_inode->i_size, PAGE_SIZE - 1);
	return kaddr;
}

int page_readlink(struct dentry *dentry, char __user *buffer, int buflen)
{
	struct page *page = NULL;
	int res = readlink_copy(buffer, buflen, page_getlink(dentry, &page));
	if (page) {
		kunmap(page);
		page_cache_release(page);
	}
	return res;
}
EXPORT_SYMBOL(page_readlink);

void *page_follow_link_light(struct dentry *dentry, struct nameidata *nd)
{
	struct page *page = NULL;
	nd_set_link(nd, page_getlink(dentry, &page));
	return page;
}
EXPORT_SYMBOL(page_follow_link_light);

void page_put_link(struct dentry *dentry, struct nameidata *nd, void *cookie)
{
	struct page *page = cookie;

	if (page) {
		kunmap(page);
		page_cache_release(page);
	}
}
EXPORT_SYMBOL(page_put_link);

/*
 * The nofs argument instructs pagecache_write_begin to pass AOP_FLAG_NOFS
 */
int __page_symlink(struct inode *inode, const char *symname, int len, int nofs)
{
	struct address_space *mapping = inode->i_mapping;
	struct page *page;
	void *fsdata;
	int err;
	char *kaddr;
	unsigned int flags = AOP_FLAG_UNINTERRUPTIBLE;
	if (nofs)
		flags |= AOP_FLAG_NOFS;

retry:
	err = pagecache_write_begin(NULL, mapping, 0, len-1,
				flags, &page, &fsdata);
	if (err)
		goto fail;

	kaddr = kmap_atomic(page);
	memcpy(kaddr, symname, len-1);
	kunmap_atomic(kaddr);

	err = pagecache_write_end(NULL, mapping, 0, len-1, len-1,
							page, fsdata);
	if (err < 0)
		goto fail;
	if (err < len-1)
		goto retry;

	mark_inode_dirty(inode);
	return 0;
fail:
	return err;
}
EXPORT_SYMBOL(__page_symlink);

int page_symlink(struct inode *inode, const char *symname, int len)
{
	return __page_symlink(inode, symname, len,
			!(mapping_gfp_mask(inode->i_mapping) & __GFP_FS));
}
EXPORT_SYMBOL(page_symlink);

const struct inode_operations page_symlink_inode_operations = {
	.readlink	= generic_readlink,
	.follow_link	= page_follow_link_light,
	.put_link	= page_put_link,
};
EXPORT_SYMBOL(page_symlink_inode_operations);<|MERGE_RESOLUTION|>--- conflicted
+++ resolved
@@ -4359,18 +4359,15 @@
 	unsigned int lookup_flags = 0;
 	bool should_retry = false;
 	int error;
-<<<<<<< HEAD
+
+	if (flags & ~(RENAME_NOREPLACE | RENAME_EXCHANGE))
+		return -EINVAL;
+
+	if ((flags & RENAME_NOREPLACE) && (flags & RENAME_EXCHANGE))
+		return -EINVAL;
+
 	cap_rights_init(&old_rights, CAP_RENAMEAT);
 	cap_rights_init(&new_rights, CAP_LINKAT);
-=======
-
-	if (flags & ~(RENAME_NOREPLACE | RENAME_EXCHANGE))
-		return -EINVAL;
-
-	if ((flags & RENAME_NOREPLACE) && (flags & RENAME_EXCHANGE))
-		return -EINVAL;
-
->>>>>>> 1860e379
 retry:
 	from = user_path_parent(olddfd, oldname, &oldnd, lookup_flags,
 				&old_rights);
