--- conflicted
+++ resolved
@@ -638,7 +638,6 @@
 	spin_unlock(&files->file_lock);
 }
 
-<<<<<<< HEAD
 #ifdef CONFIG_SECURITY_CAPSICUM
 /*
  * The LSM might want to change the return value of fget() and friends.
@@ -853,10 +852,7 @@
 EXPORT_SYMBOL(_fdgetr_raw);
 #endif
 
-struct file *fget(unsigned int fd)
-=======
 static struct file *__fget(unsigned int fd, fmode_t mask)
->>>>>>> 455c6fdb
 {
 	struct files_struct *files = current->files;
 	struct file *file;
