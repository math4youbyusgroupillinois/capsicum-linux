--- conflicted
+++ resolved
@@ -818,54 +818,6 @@
 }
 EXPORT_SYMBOL(dentry_open);
 
-<<<<<<< HEAD
-static void __put_unused_fd(struct files_struct *files, unsigned int fd)
-{
-	struct fdtable *fdt = files_fdtable(files);
-	__clear_open_fd(fd, fdt);
-	if (fd < files->next_fd)
-		files->next_fd = fd;
-}
-
-void put_unused_fd(unsigned int fd)
-{
-	struct files_struct *files = current->files;
-	spin_lock(&files->file_lock);
-	__put_unused_fd(files, fd);
-	spin_unlock(&files->file_lock);
-}
-
-EXPORT_SYMBOL(put_unused_fd);
-
-/*
- * Install a file pointer in the fd array.
- *
- * The VFS is full of places where we drop the files lock between
- * setting the open_fds bitmap and installing the file in the file
- * array.  At any such point, we are vulnerable to a dup2() race
- * installing a file in the array before us.  We need to detect this and
- * fput() the struct file we are about to overwrite in this case.
- *
- * It should never happen - if we allow dup2() do it, _really_ bad things
- * will follow.
- */
-
-void fd_install(unsigned int fd, struct file *file)
-{
-	struct files_struct *files = current->files;
-	struct fdtable *fdt;
-	file = security_file_install(file, fd);
-	spin_lock(&files->file_lock);
-	fdt = files_fdtable(files);
-	BUG_ON(fdt->fd[fd] != NULL);
-	rcu_assign_pointer(fdt->fd[fd], file);
-	spin_unlock(&files->file_lock);
-}
-
-EXPORT_SYMBOL(fd_install);
-
-=======
->>>>>>> 5c68732e
 static inline int build_open_flags(int flags, umode_t mode, struct open_flags *op)
 {
 	int lookup_flags = 0;
