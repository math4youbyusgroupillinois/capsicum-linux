TARGETS = breakpoints
TARGETS += cpu-hotplug
TARGETS += efivarfs
TARGETS += kcmp
TARGETS += memory-hotplug
TARGETS += mqueue
TARGETS += net
TARGETS += ptrace
TARGETS += timers
TARGETS += vm
TARGETS += powerpc
TARGETS += user
<<<<<<< HEAD
TARGETS += exec
TARGETS += seccomp
=======
TARGETS += sysctl
>>>>>>> 1795cd9b

all:
	for TARGET in $(TARGETS); do \
		make -C $$TARGET; \
	done;

run_tests: all
	for TARGET in $(TARGETS); do \
		make -C $$TARGET run_tests; \
	done;

clean:
	for TARGET in $(TARGETS); do \
		make -C $$TARGET clean; \
	done;<|MERGE_RESOLUTION|>--- conflicted
+++ resolved
@@ -10,12 +10,9 @@
 TARGETS += vm
 TARGETS += powerpc
 TARGETS += user
-<<<<<<< HEAD
+TARGETS += sysctl
 TARGETS += exec
 TARGETS += seccomp
-=======
-TARGETS += sysctl
->>>>>>> 1795cd9b
 
 all:
 	for TARGET in $(TARGETS); do \
